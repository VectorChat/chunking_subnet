#!/bin/bash
source .env

NAME=chunking_validator_autoupdate

if pm2 describe $NAME > /dev/null 2>&1; then
    echo "Process '$NAME' is running. Stopping it..."
    pm2 stop $NAME
    pm2 delete $NAME
fi

<<<<<<< HEAD
pm2 start validator-autoupdate.sh --name $NAME -- --netuid $NETUID --wallet.name $COLDKEY --wallet.hotkey $HOTKEY --log_level debug --openaikey $OPENAI_API_KEY
=======
check_package_installed() {
    local package_name="$1"
    os_name=$(uname -s)
    
    if [[ "$os_name" == "Linux" ]]; then
        # Use dpkg-query to check if the package is installed
        if dpkg-query -W -f='${Status}' "$package_name" 2>/dev/null | grep -q "installed"; then
            return 1
        else
            return 0
        fi
    elif [[ "$os_name" == "Darwin" ]]; then
         if brew list --formula | grep -q "^$package_name$"; then
            return 1
        else
            return 0
        fi
    else
        echo "Unknown operating system"
        return 0
    fi
}

check_package_installed "jq"
if [ $? -eq 0 ]; then
    echo "jq is not installed. Please install jq before running this script."
    exit 1
fi

pm2 start validator-autoupdate.sh --name $NAME --max-restarts 5 -- --netuid $NETUID --wallet.name $COLDKEY --wallet.hotkey $HOTKEY --log_level debug --openaikey $OPENAI_API_KEY "$@"
>>>>>>> a4afd098
<|MERGE_RESOLUTION|>--- conflicted
+++ resolved
@@ -9,9 +9,6 @@
     pm2 delete $NAME
 fi
 
-<<<<<<< HEAD
-pm2 start validator-autoupdate.sh --name $NAME -- --netuid $NETUID --wallet.name $COLDKEY --wallet.hotkey $HOTKEY --log_level debug --openaikey $OPENAI_API_KEY
-=======
 check_package_installed() {
     local package_name="$1"
     os_name=$(uname -s)
@@ -41,5 +38,4 @@
     exit 1
 fi
 
-pm2 start validator-autoupdate.sh --name $NAME --max-restarts 5 -- --netuid $NETUID --wallet.name $COLDKEY --wallet.hotkey $HOTKEY --log_level debug --openaikey $OPENAI_API_KEY "$@"
->>>>>>> a4afd098
+pm2 start validator-autoupdate.sh --name $NAME --max-restarts 5 -- --netuid $NETUID --wallet.name $COLDKEY --wallet.hotkey $HOTKEY --log_level debug --openaikey $OPENAI_API_KEY "$@"