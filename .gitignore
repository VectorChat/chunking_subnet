__pycache__/
*.pyc
*venv
*egg-info

.DS_Store

*.pem
*.key
*.cert
.env*
.vscode/
.env

*localnet*.sh
script.py
*.js

c*.sh
!ipfs-start.sh
!cluster-start.sh
start.sh

wandb/

*.json

scripts/
logs/

*.txt
!requirements.txt
!package.json

*.csv
*.png
!assets/*.png

*.pkl
*.pickle

tests/v1*

<<<<<<< HEAD
*.csv
*.pkl
*.png
v*/
=======
!assets/**/*.png
>>>>>>> 302d4eb0
<|MERGE_RESOLUTION|>--- conflicted
+++ resolved
@@ -34,18 +34,9 @@
 
 *.csv
 *.png
-!assets/*.png
+!assets/**/*.png
 
 *.pkl
 *.pickle
 
-tests/v1*
-
-<<<<<<< HEAD
-*.csv
-*.pkl
-*.png
-v*/
-=======
-!assets/**/*.png
->>>>>>> 302d4eb0
+tests/v1*