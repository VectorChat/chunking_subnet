import time
from typing import Optional, List, Tuple
from venv import logger
import bittensor as bt
import tiktoken
from chunking.protocol import chunkSynapse, chunkSynapseType
import requests
import numpy as np
from sr25519 import sign
import json
import os
from random import choice, choices
from math import ceil

from chunking.utils.tokens import num_tokens_from_string
from chunking.utils.relay.relay import make_relay_payload
from neurons.validator import Validator


class Task:
    """
    A class to represent a task that the validator can assign to a miner.
    """

    def __init__(
        self,
        synapse: chunkSynapse,
        task_type: chunkSynapseType,
        task_id: int,
        page_id: int = -1,
        miner_uids: Optional[List[int]] = None,
    ):
        self.synapse = synapse
        self.task_type = task_type
        self.task_id = task_id
        self.miner_uids = miner_uids
        self.page_id = page_id

    @classmethod
    def get_organic_task(cls, validator: Validator) -> Optional["Task"]:
        """
        Get an organic task from the API host.

        Args:
            validator (Validator): The validator instance requesting the task.

        Returns:
            Task: The organic task
        """
        hotkey = validator.wallet.get_hotkey()
        nonce = time.time_ns()
        data = {"hotkey_address": hotkey.ss58_address, "nonce": nonce}

        bt.logging.debug(
            f"Requesting task from API host: '{os.environ['CHUNKING_API_HOST']}'"
        )
        bt.logging.debug(f"Request body: {data}")

        # sign request with validator hotkey
        request_signature = sign(
            (hotkey.public_key, hotkey.private_key), str.encode(json.dumps(data))
        ).hex()

        API_host = os.environ["CHUNKING_API_HOST"]
        task_url = f"{API_host}/task_api/get_new_task/"
        headers = {"Content-Type": "application/json"}
        request_data = {"data": data, "signature": request_signature}
        bt.logging.debug(f"Request data: {request_data}")

        try:
            response = requests.post(url=task_url, headers=headers, json=request_data)
            if response.status_code == 502:
                raise Exception(f"API Host: '{API_host}' is down")
            elif response.status_code == 403:
                raise Exception(response.text())
            elif response.status_code != 200:
                raise Exception(
                    f"Post to API failed with status code: {response.status_code}"
                )
            else:
                task = response.json()
                if task["task_id"] != -1:
                    task_id = task["task_id"]
                    miner_uids = task.get("miner_uids")
                    bt.logging.debug(f"Received organic query with task id: {task_id}")
                    if task.get("time_soft_max") == None:
                        task["time_soft_max"] = 5.0
                    if task.get("chunk_size") == None:
                        task["chunk_size"] = 4096
                    if task.get("chunk_qty") == None:
                        task["chunk_qty"] = ceil(
                            ceil(len(task["document"]) / task["chunk_size"]) * 1.5
                        )
                    bt.logging.debug(f"task: {task}")

                    synapse = chunkSynapse(
                        document=task["document"],
                        time_soft_max=float(task["time_soft_max"]),
                        chunk_size=int(task["chunk_size"]),
                        chunk_qty=int(task["chunk_qty"]),
                    )
                else:
                    bt.logging.info(
                        f"No organic task available. Generating synthetic query"
                    )
                    raise Exception("No organic task available")
                return (
                    Task(
                        synapse=synapse,
                        task_type="organic",
                        task_id=task_id,
                        miner_uids=miner_uids,
                    ),
                )

        except Exception as e:
            bt.logging.error(
                f"Failed to get task from API host: '{API_host}'. Exited with exception\n{e}"
            )
            return None

    @classmethod
    def get_synthetic_task(cls, validator: Validator) -> "Task":
        """
        Get a synthetic task from the API host.

        Args:
            validator (Validator): The validator instance requesting the task.

        Returns:
            Task: The synthetic task
        """
        bt.logging.debug("Generating synthetic query")
        synapse, page = generate_synthetic_synapse(validator)
        return Task(synapse=synapse, task_type="synthetic", task_id=-1, page_id=page)

    @classmethod
    async def get_new_task(self, validator: Validator) -> "Task":
        """
        Get a new task based on the validator's config.

        This function returns either an organic or synthetic task.

        If the validator is configured to allow organic tasks, it will request an organic task from the API host.
        If no organic task is available, it will generate a synthetic task.

        If the validator is not configured to allow organic tasks, it will generate a synthetic task regardless.

        Args:
            validator (Validator): The validator instance requesting the task.

        Returns:
            Tuple[Task, int]: A tuple containing the task and the page ID.
        """
        if os.environ.get("ALLOW_ORGANIC_CHUNKING_QUERIES") == "True":
            task = self.get_organic_task(validator)
        else:
            task = None

        if task is None:
            task = self.get_synthetic_task(validator)

        bt.logging.debug(f"Created task: {task}")

        # Make relay payload and pin to IPFS for both organic and synthetic queries
        CID = await make_relay_payload(task.synapse.document, validator.aclient, validator.wallet)

        task.synapse.CID = CID

        bt.logging.debug(f"Added CID: {CID} to task")

        return task

    @classmethod
    def return_response(cls, validator, response_data):
        """
        Return a miner response with chunks to the API host.

        Args:
            validator (Validator): The validator instance returning the response.
            response_data (dict): The data to be returned to the API host.
        """
        validator_hotkey = validator.wallet.get_hotkey()
        validator_sig = sign(
            (validator_hotkey.public_key, validator_hotkey.private_key),
            str.encode(json.dumps(response_data)),
        ).hex()
        API_host = os.environ["CHUNKING_API_HOST"]
        task_url = f"{API_host}/task_api/organic_response/"
        headers = {"Content-Type": "application/json"}
        data = {
            "response_data": response_data,
            "validator_signature": validator_sig,
        }
        try:
            response = requests.post(task_url, headers=headers, json=data)
        except Exception as e:
            bt.logging.error(
                f"Failed to return response to API host: '{API_host}'. Exited with exception\n{e}"
            )

    @classmethod
    def upload_logs(cls, validator, log_data):
        """
        Upload logs to the API host.

        Args:
            validator (Validator): The validator instance uploading the logs.
            log_data (dict): The data to be uploaded to the API host.
        """
        hotkey = validator.wallet.get_hotkey()
        signature = sign(
            (hotkey.public_key, hotkey.private_key), str.encode(json.dumps(log_data))
        ).hex()

        API_host = os.environ["CHUNKING_API_HOST"]
        task_url = f"{API_host}/task_api/log/"
        headers = {"Content-Type": "application/json"}
        data = {
            "log_data": log_data,
            "signature": signature,
        }
        try:
            response = requests.post(task_url, headers=headers, json=data)
            bt.logging.debug(f"upload_logs: response: {response.status_code}")

            if response.status_code == 502:
                raise Exception(f"API Host: '{API_host}' is down")
            elif response.status_code == 403:
                raise Exception(response.text())
            elif response.status_code != 200:
                raise Exception(
                    f"Post to API failed with status code: {response.status_code}"
                )
            else:
                bt.logging.debug(
                    f"Successfully uploaded logs to API host: '{API_host}'"
                )

        except Exception as e:
            bt.logging.error(
                f"Failed to upload logs to API host: '{API_host}'. Exited with exception\n{e}"
            )


SYSTEM_PROMPT = "You are a writer tasked with writing an article that combines multiple topics. You are known for your long-winded tangents and detailed exploration of all topics covered in your articles."


def get_wiki_content_for_page(pageid: int) -> Tuple[str, str]:
    """
    Get the content for a Wikipedia page by the page ID.

    Args:
        pageid (int): The ID of the Wikipedia page to get the content for.

    Returns:
        str: The content of the Wikipedia page.
    """
    response = requests.get(
        "https://en.wikipedia.org/w/api.php",
        params={
            "action": "query",
            "format": "json",
            "pageids": pageid,
            "prop": "extracts",
            "explaintext": True,
            "exsectionformat": "plain",
        },
    ).json()["query"]["pages"][str(pageid)]
    return response["extract"], response["title"]


def generate_doc_with_llm(
    validator: Validator, pageids=None, temperature=0.7, override_client=None
<<<<<<< HEAD
) -> Tuple[str, int]:
=======
) -> str:
    """
    Generate a synthetic document based on three articles from wikipedia.

    Args:
        validator (Validator): The validator instance.
        pageids (list[int]): The list of page IDs to use for the synthetic query (if no validator is provided, this is required).
        temperature (float): The temperature to use for the LLM.
        override_client (OpenAI): The OpenAI client to use for the LLM (if no validator is provided, this is required).

    Returns:
        str: The synthetic document.
    """
>>>>>>> 8c6082e8
    pages = (
        choices(pageids, k=3)
        if pageids != None and len(pageids) == 3
        else choices(validator.articles, k=3)
    )
    source_articles = []
    article_names = []
    for page in pages:
        contents, name = get_wiki_content_for_page(page)
        source_articles.append(contents)
        article_names.append(name)

    bt.logging.debug(f"source pageids: {pages}")

    bt.logging.info("Generating first section of synthetic query")
    start = time.time()

    client = override_client if override_client else validator.client

    synthetic_document = (
        client.chat.completions.create(
            model="gpt-4o-mini",
            temperature=temperature,
            messages=[
                {"role": "system", "content": SYSTEM_PROMPT},
                {
                    "role": "user",
                    "content": f"""
                Use the following three articles to write the first third of an article. The article will be between 5,000 and 10,000 words long. Do not include section titles. Write to your token limit.
                Article 1:
                {source_articles[0]}
            
                Article 2:
                {source_articles[1]}

                Article 3:
                {source_articles[2]}
                """,
                },
            ],
        )
        .choices[0]
        .message.content
    )

    bt.logging.info(
        f"Generated first section of synthetic query at {time.time() - start} seconds, length: {len(synthetic_document)} characters"
    )

    synthetic_document = " ".join(synthetic_document.split())
    previous_synthesis = synthetic_document

    bt.logging.info("Generating rest of synthetic query")

    end_index_choices = list(range(3, 7))

    end_index = choice(end_index_choices)

    bt.logging.info(f"Generating {end_index} more sections of synthetic query")

    for j in range(end_index):
        next_synthesis = (
            client.chat.completions.create(
                model="gpt-4o-mini",
                temperature=temperature,
                messages=[
                    {"role": "system", "content": SYSTEM_PROMPT},
                    {
                        "role": "user",
                        "content": f"This is part of an article about {article_names[0]}, {article_names[1]}, and {article_names[2]}:\n{previous_synthesis}\nContinue the article. Do not include section titles. Write to your token limit.",
                    },
                ],
            )
            .choices[0]
            .message.content
        )
        bt.logging.info(
            f"Generated next section of synthetic query at {time.time() - start} seconds, length: {len(next_synthesis)} characters"
        )
        next_synthesis = " ".join(next_synthesis.split())
        synthetic_document += " " + next_synthesis
        bt.logging.info(
            f"Total length of synthetic query at {time.time() - start} seconds: {len(synthetic_document)} characters"
        )
        previous_synthesis = next_synthesis

    num_chars = len(synthetic_document)

    bt.logging.info(f"Generated synthetic query with {num_chars} characters")

    num_tokens = num_tokens_from_string(synthetic_document, "gpt-4o-mini")

    bt.logging.info(f"Generated synthetic query with {num_tokens} tokens")

    bt.logging.info(f"Took {time.time() - start} seconds to generate synthetic query")
    return synthetic_document, -1


def generate_doc_normal(validator: Validator | None, pageid=None) -> Tuple[str, int]:
    """
    Generate a document from Wikipedia.

    This function fetches a random Wikipedia page and retrieves its content.
    The content is then checked to ensure it meets the required length criteria.

    Args:
        validator (Validator | None): The validator instance.
        pageid (int | None): The ID of the Wikipedia page to get the content for.

    Returns:
        Tuple[str, int]: A tuple containing the content of the Wikipedia page and the page ID.
    """
    content = ""
    while len(content) < 10000 or len(content) > 100000:
        page = requests.get(
            "https://en.wikipedia.org/w/api.php",
            params={
                "action": "query",
                "list": "random",
                "rnnamespace": 0,
                "format": "json",
            },
        ).json()["query"]["random"][0]["id"]

        content, title = get_wiki_content_for_page(page)
        bt.logging.info(f"Got document {title} with {len(content)} characters")
    return content, page

def calculate_chunk_qty(document: str, chunk_size: int) -> int:
    return ceil(ceil(len(document) / chunk_size) * 1.5)

def generate_synthetic_synapse(validator, timeout=20, pageids=None) -> Tuple[chunkSynapse, int]:

    bt.logging.info("Generating synthetic query with llm")
    if validator.config.neuron.use_wiki_gen:
        document, pageid = generate_doc_normal(validator)
    else:
        document, pageid = generate_doc_with_llm(validator)
    timeout = validator.config.neuron.timeout if validator is not None else timeout
    time_soft_max = timeout * 0.75
    chunk_size = 4096
    chunk_qty = calculate_chunk_qty(document, chunk_size)
    synapse = chunkSynapse(
        document=document,
        time_soft_max=time_soft_max,
        chunk_size=chunk_size,
        chunk_qty=chunk_qty,
        timeout=timeout,
    )
    return synapse, pageid<|MERGE_RESOLUTION|>--- conflicted
+++ resolved
@@ -162,8 +162,14 @@
 
         bt.logging.debug(f"Created task: {task}")
 
-        # Make relay payload and pin to IPFS for both organic and synthetic queries
-        CID = await make_relay_payload(task.synapse.document, validator.aclient, validator.wallet)
+        try:
+            # Make relay payload and pin to IPFS for both organic and synthetic queries
+            CID = await make_relay_payload(
+                task.synapse.document, validator.aclient, validator.wallet
+            )
+        except Exception as e:
+            bt.logging.error(f"Failed to pin document to IPFS: {e}")
+            CID = None
 
         task.synapse.CID = CID
 
@@ -272,23 +278,19 @@
 
 def generate_doc_with_llm(
     validator: Validator, pageids=None, temperature=0.7, override_client=None
-<<<<<<< HEAD
 ) -> Tuple[str, int]:
-=======
-) -> str:
     """
     Generate a synthetic document based on three articles from wikipedia.
 
     Args:
         validator (Validator): The validator instance.
-        pageids (list[int]): The list of page IDs to use for the synthetic query (if no validator is provided, this is required).
+        pageids (list[int]): The list of (three) page IDs to use for the synthetic query (if no validator is provided, this is required).
         temperature (float): The temperature to use for the LLM.
         override_client (OpenAI): The OpenAI client to use for the LLM (if no validator is provided, this is required).
 
     Returns:
         str: The synthetic document.
     """
->>>>>>> 8c6082e8
     pages = (
         choices(pageids, k=3)
         if pageids != None and len(pageids) == 3
@@ -417,10 +419,14 @@
         bt.logging.info(f"Got document {title} with {len(content)} characters")
     return content, page
 
+
 def calculate_chunk_qty(document: str, chunk_size: int) -> int:
     return ceil(ceil(len(document) / chunk_size) * 1.5)
 
-def generate_synthetic_synapse(validator, timeout=20, pageids=None) -> Tuple[chunkSynapse, int]:
+
+def generate_synthetic_synapse(
+    validator, timeout=20, pageids=None
+) -> Tuple[chunkSynapse, int]:
 
     bt.logging.info("Generating synthetic query with llm")
     if validator.config.neuron.use_wiki_gen:
