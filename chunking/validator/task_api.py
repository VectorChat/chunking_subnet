import random
import time
from typing import Literal, Optional, List, Tuple
from venv import logger
import bittensor as bt
from openai import OpenAI
import tiktoken
from chunking.protocol import chunkSynapse, chunkSynapseType
import requests
import numpy as np
from sr25519 import sign
import json
import os
from random import choice, choices
from math import ceil

from chunking.utils.tokens import num_tokens_from_string
<<<<<<< HEAD
from chunking.validator.types import TaskType
=======
from chunking.utils.relay.relay import make_relay_payload
from neurons.validator import Validator
>>>>>>> 8c00fd79


class Task:
    """
    A class to represent a task that the validator can assign to a miner.
    """

    def __init__(
        self,
        synapse: chunkSynapse,
<<<<<<< HEAD
        task_type: TaskType,
=======
        task_type: chunkSynapseType,
>>>>>>> 8c00fd79
        task_id: int,
        page_id: int = -1,
        miner_uids: Optional[List[int]] = None,
    ):
        self.synapse = synapse
        self.task_type = task_type
        self.task_id = task_id
        self.miner_uids = miner_uids
        self.page_id = page_id

    @classmethod
<<<<<<< HEAD
    def get_synthetic_task(self, validator) -> Tuple["Task", int]:
        """
        Get a synthetic task.

        Args:
            validator (Validator): The validator instance.

        Returns:
            Tuple[Task, int]: A tuple containing the task and the page ID (if applicable).
        """

        synapse, page = generate_synthetic_synapse(validator)
        return (Task(synapse=synapse, task_type="synthetic", task_id=-1), page)

    @classmethod
    def get_new_task(self, validator) -> Tuple["Task", int]:
=======
    def get_organic_task(cls, validator: Validator) -> Optional["Task"]:
>>>>>>> 8c00fd79
        """
        Get an organic task from the API host.

        Args:
            validator (Validator): The validator instance requesting the task.

        Returns:
            Task: The organic task
        """
        hotkey = validator.wallet.get_hotkey()
        nonce = time.time_ns()
        data = {"hotkey_address": hotkey.ss58_address, "nonce": nonce}

        bt.logging.debug(
            f"Requesting task from API host: '{os.environ['CHUNKING_API_HOST']}'"
        )
        bt.logging.debug(f"Request body: {data}")

        # sign request with validator hotkey
        request_signature = sign(
            (hotkey.public_key, hotkey.private_key), str.encode(json.dumps(data))
        ).hex()

        API_host = os.environ["CHUNKING_API_HOST"]
        task_url = f"{API_host}/task_api/get_new_task/"
        headers = {"Content-Type": "application/json"}
        request_data = {"data": data, "signature": request_signature}
        bt.logging.debug(f"Request data: {request_data}")

        try:
            response = requests.post(url=task_url, headers=headers, json=request_data)
            if response.status_code == 502:
                raise Exception(f"API Host: '{API_host}' is down")
            elif response.status_code == 403:
                raise Exception(response.text())
            elif response.status_code != 200:
                raise Exception(
                    f"Post to API failed with status code: {response.status_code}"
                )
            else:
                task = response.json()
                if task["task_id"] != -1:
                    task_id = task["task_id"]
                    miner_uids = task.get("miner_uids")
                    bt.logging.debug(f"Received organic query with task id: {task_id}")
                    if task.get("time_soft_max") == None:
                        task["time_soft_max"] = 5.0
                    if task.get("chunk_size") == None:
                        task["chunk_size"] = 4096
                    if task.get("chunk_qty") == None:
                        task["chunk_qty"] = ceil(
                            ceil(len(task["document"]) / task["chunk_size"]) * 1.5
                        )
                    bt.logging.debug(f"task: {task}")

                    synapse = chunkSynapse(
                        document=task["document"],
                        time_soft_max=float(task["time_soft_max"]),
                        chunk_size=int(task["chunk_size"]),
                        chunk_qty=int(task["chunk_qty"]),
                    )
                else:
                    bt.logging.info(
                        f"No organic task available. Generating synthetic query"
                    )
                    raise Exception("No organic task available")
                return (
                    Task(
                        synapse=synapse,
                        task_type="organic",
                        task_id=task_id,
                        miner_uids=miner_uids,
                    ),
                )

        except Exception as e:
            bt.logging.error(
                f"Failed to get task from API host: '{API_host}'. Exited with exception\n{e}"
            )
            return None

    @classmethod
    def get_synthetic_task(cls, validator: Validator) -> "Task":
        """
        Get a synthetic task from the API host.

        Args:
            validator (Validator): The validator instance requesting the task.

        Returns:
            Task: The synthetic task
        """
        bt.logging.debug("Generating synthetic query")
<<<<<<< HEAD
        return self.get_synthetic_task(validator)
=======
        synapse, page = generate_synthetic_synapse(validator)
        return Task(synapse=synapse, task_type="synthetic", task_id=-1, page_id=page)

    @classmethod
    async def get_new_task(self, validator: Validator) -> "Task":
        """
        Get a new task based on the validator's config.

        This function returns either an organic or synthetic task.

        If the validator is configured to allow organic tasks, it will request an organic task from the API host.
        If no organic task is available, it will generate a synthetic task.

        If the validator is not configured to allow organic tasks, it will generate a synthetic task regardless.

        Args:
            validator (Validator): The validator instance requesting the task.

        Returns:
            Tuple[Task, int]: A tuple containing the task and the page ID.
        """
        if os.environ.get("ALLOW_ORGANIC_CHUNKING_QUERIES") == "True":
            task = self.get_organic_task(validator)
        else:
            task = None

        if task is None:
            task = self.get_synthetic_task(validator)

        bt.logging.debug(f"Created task: {task}")

        try:
            # Make relay payload and pin to IPFS for both organic and synthetic queries
            CID = await make_relay_payload(
                task.synapse.document, validator.aclient, validator.wallet
            )
        except Exception as e:
            bt.logging.error(f"Failed to pin document to IPFS: {e}")
            CID = None

        task.synapse.CID = CID

        bt.logging.debug(f"Added CID: {CID} to task")

        return task
>>>>>>> 8c00fd79

    @classmethod
    def return_response(cls, validator, response_data):
        """
        Return a miner response with chunks to the API host.

        Args:
            validator (Validator): The validator instance returning the response.
            response_data (dict): The data to be returned to the API host.
        """
        validator_hotkey = validator.wallet.get_hotkey()
        validator_sig = sign(
            (validator_hotkey.public_key, validator_hotkey.private_key),
            str.encode(json.dumps(response_data)),
        ).hex()
        API_host = os.environ["CHUNKING_API_HOST"]
        task_url = f"{API_host}/task_api/organic_response/"
        headers = {"Content-Type": "application/json"}
        data = {
            "response_data": response_data,
            "validator_signature": validator_sig,
        }
        try:
            response = requests.post(task_url, headers=headers, json=data)
        except Exception as e:
            bt.logging.error(
                f"Failed to return response to API host: '{API_host}'. Exited with exception\n{e}"
            )

    @classmethod
    def upload_logs(cls, validator, log_data):
        """
        Upload logs to the API host.

        Args:
            validator (Validator): The validator instance uploading the logs.
            log_data (dict): The data to be uploaded to the API host.
        """
        hotkey = validator.wallet.get_hotkey()
        signature = sign(
            (hotkey.public_key, hotkey.private_key), str.encode(json.dumps(log_data))
        ).hex()

        API_host = os.environ["CHUNKING_API_HOST"]
        task_url = f"{API_host}/task_api/log/"
        headers = {"Content-Type": "application/json"}
        data = {
            "log_data": log_data,
            "signature": signature,
        }
        try:
            response = requests.post(task_url, headers=headers, json=data)
            bt.logging.debug(f"upload_logs: response: {response.status_code}")

            if response.status_code == 502:
                raise Exception(f"API Host: '{API_host}' is down")
            elif response.status_code == 403:
                raise Exception(response.text())
            elif response.status_code != 200:
                raise Exception(
                    f"Post to API failed with status code: {response.status_code}"
                )
            else:
                bt.logging.debug(
                    f"Successfully uploaded logs to API host: '{API_host}'"
                )

        except Exception as e:
            bt.logging.error(
                f"Failed to upload logs to API host: '{API_host}'. Exited with exception\n{e}"
            )


SYSTEM_PROMPT = "You are a writer tasked with writing an article that combines multiple topics. You are known for your long-winded tangents and detailed exploration of all topics covered in your articles."


def get_wiki_content_for_page(pageid: int) -> Tuple[str, str]:
    """
    Get the content for a Wikipedia page by the page ID.

    Args:
        pageid (int): The ID of the Wikipedia page to get the content for.

    Returns:
        str: The content of the Wikipedia page.
    """
    response = requests.get(
        "https://en.wikipedia.org/w/api.php",
        params={
            "action": "query",
            "format": "json",
            "pageids": pageid,
            "prop": "extracts",
            "explaintext": True,
            "exsectionformat": "plain",
        },
    ).json()["query"]["pages"][str(pageid)]
    return response["extract"], response["title"]


def generate_doc_with_llm(
<<<<<<< HEAD
    validator, pageids=None, temperature=0.7, override_client=None
) -> str:
=======
    validator: Validator, pageids=None, temperature=0.7, override_client=None
) -> Tuple[str, int]:
    """
    Generate a synthetic document based on three articles from wikipedia.

    Args:
        validator (Validator): The validator instance.
        pageids (list[int]): The list of (three) page IDs to use for the synthetic query (if no validator is provided, this is required).
        temperature (float): The temperature to use for the LLM.
        override_client (OpenAI): The OpenAI client to use for the LLM (if no validator is provided, this is required).

    Returns:
        str: The synthetic document.
    """
>>>>>>> 8c00fd79
    pages = (
        choices(pageids, k=3)
        if pageids != None and len(pageids) == 3
        else choices(validator.articles, k=3)
    )
    source_articles = []
    article_names = []
    for page in pages:
        contents, name = get_wiki_content_for_page(page)
        source_articles.append(contents)
        article_names.append(name)

    bt.logging.debug(f"source pageids: {pages}")

    bt.logging.info("Generating first section of synthetic query")
    start = time.time()

    client = override_client if override_client else validator.client

    synthetic_document = (
        client.chat.completions.create(
            model="gpt-4o-mini",
            temperature=temperature,
            messages=[
                {"role": "system", "content": SYSTEM_PROMPT},
                {
                    "role": "user",
                    "content": f"""
                Use the following three articles to write the first third of an article. The article will be between 5,000 and 10,000 words long. Do not include section titles. Write to your token limit.
                Article 1:
                {source_articles[0]}
            
                Article 2:
                {source_articles[1]}

                Article 3:
                {source_articles[2]}
                """,
                },
            ],
        )
        .choices[0]
        .message.content
    )

    bt.logging.info(
        f"Generated first section of synthetic query at {time.time() - start} seconds, length: {len(synthetic_document)} characters"
    )

    synthetic_document = " ".join(synthetic_document.split())
    previous_synthesis = synthetic_document

    bt.logging.info("Generating rest of synthetic query")

    end_index_choices = list(range(3, 7))

    end_index = choice(end_index_choices)

    bt.logging.info(f"Generating {end_index} more sections of synthetic query")

    for j in range(end_index):
        next_synthesis = (
            client.chat.completions.create(
                model="gpt-4o-mini",
                temperature=temperature,
                messages=[
                    {"role": "system", "content": SYSTEM_PROMPT},
                    {
                        "role": "user",
                        "content": f"This is part of an article about {article_names[0]}, {article_names[1]}, and {article_names[2]}:\n{previous_synthesis}\nContinue the article. Do not include section titles. Write to your token limit.",
                    },
                ],
            )
            .choices[0]
            .message.content
        )
        bt.logging.info(
            f"Generated next section of synthetic query at {time.time() - start} seconds, length: {len(next_synthesis)} characters"
        )
        next_synthesis = " ".join(next_synthesis.split())
        synthetic_document += " " + next_synthesis
        bt.logging.info(
            f"Total length of synthetic query at {time.time() - start} seconds: {len(synthetic_document)} characters"
        )
        previous_synthesis = next_synthesis

    num_chars = len(synthetic_document)

    bt.logging.info(f"Generated synthetic query with {num_chars} characters")

    num_tokens = num_tokens_from_string(synthetic_document, "gpt-4o-mini")

    bt.logging.info(f"Generated synthetic query with {num_tokens} tokens")

    bt.logging.info(f"Took {time.time() - start} seconds to generate synthetic query")
    return synthetic_document, -1


def generate_doc_normal(validator, pageid=None) -> Tuple[str, int]:
    """
    Generate a document from Wikipedia.

    This function fetches a random Wikipedia page and retrieves its content.
    The content is then checked to ensure it meets the required length criteria.

    Args:
        validator (Validator | None): The validator instance.
        pageid (int | None): The ID of the Wikipedia page to get the content for.

    Returns:
        Tuple[str, int]: A tuple containing the content of the Wikipedia page and the page ID.
    """
    content = ""
    random_page_id = random.sample(validator.articles, 1)[0]
    # while len(content) < 10000 or len(content) > 100000:
    # page = requests.get(
    #     "https://en.wikipedia.org/w/api.php",
    #     params={
    #         "action": "query",
    #         "list": "random",
    #         "rnnamespace": 0,
    #         "format": "json",
    #     },
    # ).json()["query"]["random"][0]["id"]
    bt.logging.debug(f"random_page_id: {random_page_id}")

    content, title = get_wiki_content_for_page(random_page_id)
    bt.logging.debug(f"title: {title}")
    return content, random_page_id


<<<<<<< HEAD
def calculate_chunk_qty(document: str, chunk_size: int) -> int:
    return ceil(ceil(len(document) / chunk_size) * 1.5)
=======
        content, title = get_wiki_content_for_page(page)
        bt.logging.info(f"Got document {title} with {len(content)} characters")
    return content, page
>>>>>>> 8c00fd79


def calculate_chunk_qty(document: str, chunk_size: int) -> int:
    return ceil(ceil(len(document) / chunk_size) * 1.5)


def generate_synthetic_synapse(
    validator, timeout=20, pageids=None
) -> Tuple[chunkSynapse, int]:

    bt.logging.info("Generating synthetic query with llm")
<<<<<<< HEAD
    # document = generate_doc_with_llm(validator)
    document, pageid = generate_doc_normal(validator)
    bt.logging.debug(f"document: {len(document)} characters, pageid: {pageid}")
=======
    if validator.config.neuron.use_wiki_gen:
        document, pageid = generate_doc_normal(validator)
    else:
        document, pageid = generate_doc_with_llm(validator)
>>>>>>> 8c00fd79
    timeout = validator.config.neuron.timeout if validator is not None else timeout
    time_soft_max = timeout * 0.75
    chunk_size = 4096
    chunk_qty = calculate_chunk_qty(document, chunk_size)
    synapse = chunkSynapse(
        document=document,
        time_soft_max=time_soft_max,
        chunk_size=chunk_size,
        chunk_qty=chunk_qty,
        timeout=timeout,
    )
    return synapse, pageid<|MERGE_RESOLUTION|>--- conflicted
+++ resolved
@@ -15,12 +15,9 @@
 from math import ceil
 
 from chunking.utils.tokens import num_tokens_from_string
-<<<<<<< HEAD
 from chunking.validator.types import TaskType
-=======
 from chunking.utils.relay.relay import make_relay_payload
 from neurons.validator import Validator
->>>>>>> 8c00fd79
 
 
 class Task:
@@ -31,11 +28,7 @@
     def __init__(
         self,
         synapse: chunkSynapse,
-<<<<<<< HEAD
         task_type: TaskType,
-=======
-        task_type: chunkSynapseType,
->>>>>>> 8c00fd79
         task_id: int,
         page_id: int = -1,
         miner_uids: Optional[List[int]] = None,
@@ -47,26 +40,7 @@
         self.page_id = page_id
 
     @classmethod
-<<<<<<< HEAD
-    def get_synthetic_task(self, validator) -> Tuple["Task", int]:
-        """
-        Get a synthetic task.
-
-        Args:
-            validator (Validator): The validator instance.
-
-        Returns:
-            Tuple[Task, int]: A tuple containing the task and the page ID (if applicable).
-        """
-
-        synapse, page = generate_synthetic_synapse(validator)
-        return (Task(synapse=synapse, task_type="synthetic", task_id=-1), page)
-
-    @classmethod
-    def get_new_task(self, validator) -> Tuple["Task", int]:
-=======
     def get_organic_task(cls, validator: Validator) -> Optional["Task"]:
->>>>>>> 8c00fd79
         """
         Get an organic task from the API host.
 
@@ -160,9 +134,6 @@
             Task: The synthetic task
         """
         bt.logging.debug("Generating synthetic query")
-<<<<<<< HEAD
-        return self.get_synthetic_task(validator)
-=======
         synapse, page = generate_synthetic_synapse(validator)
         return Task(synapse=synapse, task_type="synthetic", task_id=-1, page_id=page)
 
@@ -208,7 +179,6 @@
         bt.logging.debug(f"Added CID: {CID} to task")
 
         return task
->>>>>>> 8c00fd79
 
     @classmethod
     def return_response(cls, validator, response_data):
@@ -310,10 +280,6 @@
 
 
 def generate_doc_with_llm(
-<<<<<<< HEAD
-    validator, pageids=None, temperature=0.7, override_client=None
-) -> str:
-=======
     validator: Validator, pageids=None, temperature=0.7, override_client=None
 ) -> Tuple[str, int]:
     """
@@ -328,7 +294,6 @@
     Returns:
         str: The synthetic document.
     """
->>>>>>> 8c00fd79
     pages = (
         choices(pageids, k=3)
         if pageids != None and len(pageids) == 3
@@ -456,18 +421,12 @@
     bt.logging.debug(f"random_page_id: {random_page_id}")
 
     content, title = get_wiki_content_for_page(random_page_id)
-    bt.logging.debug(f"title: {title}")
+    bt.logging.info(f"Got document {title} with {len(content)} characters")
     return content, random_page_id
 
 
-<<<<<<< HEAD
 def calculate_chunk_qty(document: str, chunk_size: int) -> int:
     return ceil(ceil(len(document) / chunk_size) * 1.5)
-=======
-        content, title = get_wiki_content_for_page(page)
-        bt.logging.info(f"Got document {title} with {len(content)} characters")
-    return content, page
->>>>>>> 8c00fd79
 
 
 def calculate_chunk_qty(document: str, chunk_size: int) -> int:
@@ -479,16 +438,10 @@
 ) -> Tuple[chunkSynapse, int]:
 
     bt.logging.info("Generating synthetic query with llm")
-<<<<<<< HEAD
-    # document = generate_doc_with_llm(validator)
-    document, pageid = generate_doc_normal(validator)
-    bt.logging.debug(f"document: {len(document)} characters, pageid: {pageid}")
-=======
     if validator.config.neuron.use_wiki_gen:
         document, pageid = generate_doc_normal(validator)
     else:
         document, pageid = generate_doc_with_llm(validator)
->>>>>>> 8c00fd79
     timeout = validator.config.neuron.timeout if validator is not None else timeout
     time_soft_max = timeout * 0.75
     chunk_size = 4096
