--- conflicted
+++ resolved
@@ -84,19 +84,13 @@
     
     bt.logging.debug(f"Miner groups: {miner_groups}")
     bt.logging.debug(f"Group ranks: {group_ranks}")
-<<<<<<< HEAD
     bt.logging.debug(f"Group size: {group_size}")     
     
     try:  
-        task = Task.get_new_task(validator=self)
+        task, pageid = Task.get_new_task(validator=self)
     except Exception as e:
         bt.logging.error(f"Error getting new task: {e}")
         return
-=======
-    bt.logging.debug(f"Group size: {group_size}")    
-      
-    task, pageid = Task.get_new_task(validator=self)
->>>>>>> eac7c0da
 
     if task.miner_uids is not None:
         found_match = False
