# The MIT License (MIT)
# Copyright © 2023 Yuma Rao
# Copyright © 2024 VectorChat

# Permission is hereby granted, free of charge, to any person obtaining a copy of this software and associated
# documentation files (the “Software”), to deal in the Software without restriction, including without limitation
# the rights to use, copy, modify, merge, publish, distribute, sublicense, and/or sell copies of the Software,
# and to permit persons to whom the Software is furnished to do so, subject to the following conditions:

# The above copyright notice and this permission notice shall be included in all copies or substantial portions of
# the Software.

# THE SOFTWARE IS PROVIDED “AS IS”, WITHOUT WARRANTY OF ANY KIND, EXPRESS OR IMPLIED, INCLUDING BUT NOT LIMITED TO
# THE WARRANTIES OF MERCHANTABILITY, FITNESS FOR A PARTICULAR PURPOSE AND NONINFRINGEMENT. IN NO EVENT SHALL
# THE AUTHORS OR COPYRIGHT HOLDERS BE LIABLE FOR ANY CLAIM, DAMAGES OR OTHER LIABILITY, WHETHER IN AN ACTION
# OF CONTRACT, TORT OR OTHERWISE, ARISING FROM, OUT OF OR IN CONNECTION WITH THE SOFTWARE OR THE USE OR OTHER
# DEALINGS IN THE SOFTWARE.

import time
import traceback
import bittensor as bt
from random import choice
from math import floor
import numpy as np
from chunking.protocol import chunkSynapse
from chunking.utils import uids
from chunking.validator.reward import get_rewards, rank_responses, rank_responses_global
from chunking.validator.task_api import Task
from neurons.validator import Validator
import json
import gzip
import base64
from tabulate import tabulate


def create_groups(rankings: np.ndarray, group_size: int):
    """
    Creates groups of miners based on the rankings. The group size increases as the ranks get worse (higher number).
    There is always overlap between each group, with the size of the overlap being group_size // 2.

    Ex (assuming uids have ranks that match their uid):
    group_size = 2
    rankings = [0, 1, 2, 3, 4, 5, 6, 7, 8, 9, 10, 11]
    miner_groups = [[0, 1], [2, 3, 4, 5], [6, 7, 8, 9, 10, 11]]
    group_ranks = [range(0, 2), range(1, 5), range(3, 9)]

    Args:
        rankings (np.ndarray): Array of rankings for the miners.
        group_size (int): Minimum number of miners in each group.

    Returns:
        tuple: A tuple containing:
            - miner_groups (list[np.array]): List of arrays of uids for each miner group.
            - group_ranks (list[range]): List of ranges for each miner group.
    """
    group_ranks = []
    miner_groups = []

    start = 0
    step = group_size // 2
    i = 0

    # create group of miners and ranks, increasing the group size by step each time
    while start < len(rankings) - step * 2:

        ranks_in_group = range(start, start + step * 2)
        # bt.logging.debug(f"ranks_in_group: {ranks_in_group}")
        group_ranks.append(ranks_in_group)
        miner_groups.append(np.array(rankings[ranks_in_group], dtype=int))

        # bt.logging.debug(
        #     f"start: {start}, step: {step}, added ranks: {group_ranks[-1]}, miners: {miner_groups[-1]}"
        # )

        start += step
        step += 1

    # if there are any miners left, add them to a group, handling edge case where no groups were created
    if start < len(rankings):
        if len(group_ranks) > 0:
            group_ranks[-1] = range(list(group_ranks[-1])[0], len(rankings))
        else:
            group_ranks.append(range(0, len(rankings)))
        if len(miner_groups) > 0:
            miner_groups[-1] = np.array(rankings[group_ranks[-1]], dtype=int)
        else:
            miner_groups.append(np.array(rankings[group_ranks[-1]], dtype=int))

    bt.logging.debug(f"group_ranks: {group_ranks}")
    bt.logging.debug(f"miner_groups: {miner_groups}")

    group_rank_values = []

    for i in range(len(miner_groups)):
        # bt.logging.debug(f"i: {i}, group_rank_values: {group_rank_values}")
        if i == 0:
            rank_values_for_group = [0, 1]
        elif i == 1:
            rank_values_for_group = [0.5, 1.5, 2.5, 3.5]
        else:
            second_most_recent_group_rank_values = group_rank_values[-2]
            last_rank_of_second_most_recent_group = (
                second_most_recent_group_rank_values[-1]
            )
            last_group_rank_values = group_rank_values[-1]
            overlap_index = len(last_group_rank_values) - i
            last_group_overlap_rank_value = last_group_rank_values[overlap_index]

            group_size = len(miner_groups[i])
            # bt.logging.debug(f"group_size: {group_size}")

            rank_start = (
                last_group_overlap_rank_value + last_rank_of_second_most_recent_group
            ) / 2
            rank_values_for_group = []
            for i in range(group_size):
                rank_values_for_group.append(rank_start + i)

        group_rank_values.append(np.array(rank_values_for_group, dtype=np.float64))

    return (miner_groups, group_ranks, group_rank_values)


def get_miner_groups(
    self: Validator,
) -> tuple[list[np.ndarray[int]], list[range], list[np.ndarray[float]]]:
    bt.logging.debug(f"rankings: {self.rankings}, sample_size: {self.sample_size}")
    group_size = min(len(self.rankings), self.sample_size)
    bt.logging.debug(f"group_size {group_size}")

    return create_groups(self.rankings, group_size)


def get_alpha(
    self: Validator,
    num_miner_groups: int,
    miner_group_index: int,
    override_min_moving_average_alpha: float | None = None,
):
    """
    "tiered" alpha, where the alpha is higher for miner groups that have a lower rank (higher number)
    Ex:
        the first miner group as the "highest rank" and therefore the lowest alpha value
        the last miner group as the "lowest rank" and therefore the highest alpha

    This means that the scores are updated more slowly at higher ranks, because these miners should only be punished
    if they _consistently_ produce low quality responses. At lower ranks, the alpha value is higher, this allows for
    higher variability in the scores at lower ranks, allowing new miners with high quality responses to rise the ranks
    more quickly.

    Args:
        num_miner_groups (int): The number of miner groups.
        miner_group_index (int): The index of the miner group.
        override_min_moving_average_alpha (float | None): The alpha to use if the override is provided.

    Returns:
        float: The alpha value.
    """
    min_moving_average_alpha = (
        override_min_moving_average_alpha
        if override_min_moving_average_alpha
        else self.config.neuron.min_moving_average_alpha
    )
    alpha_adjustment = (1 - min_moving_average_alpha) / (num_miner_groups - 1)
    alpha = min_moving_average_alpha + alpha_adjustment * miner_group_index

    return alpha


async def forward(self: Validator):
    """
    The forward function is called by the validator every time step.

    It is responsible for querying the network and scoring the responses.

    Handles 2 cases:
     - Organic query coming in through API
     - Generated query when there are no queries coming in

    Args:
        self (:obj:`bittensor.neuron.Neuron`): The neuron object which contains all the necessary state for the validator.
        synapse: The chunkSynapse containing the organic query
    """
    # initial structure for wandb logging
    wandb_data = {
        "modality": "text",
        "sync_block": self.block,
        "all": {
            "scores": {},
            "rankings": {},
        },
        "group": {
            "process_times": {},
            "rewards": {},
            "local_rankings": {},
            "global_rankings": {},
            "scores": {},
            "chunks": {},
        },
    }

    hotkey = self.wallet.get_hotkey()

    # get miner groups and with their ranks for the tournament round
    miner_groups, group_ranks, group_rank_values = get_miner_groups(self)

    # bt.logging.debug(f"Miner groups: {miner_groups}")
    # bt.logging.debug(f"Group ranks: {group_ranks}")
    # bt.logging.debug(f"Group rank values: {group_rank_values}")

    # get new task to query miners with
    # this gets either an organic query from the API or a synthetic query (currently wikipedia)
    try:
<<<<<<< HEAD
        task = await Task.get_new_task(validator=self)

=======
        tuple = Task.get_new_task(validator=self)
>>>>>>> 302d4eb0
    except Exception as e:
        bt.logging.error(f"Error getting new task: {e}")
        bt.logging.error(traceback.format_exc())
        return

    # log pageid of wikipedia article used for synthetic query
    wandb_data["pageid"] = task.page_id or -1

    # if there are uids to query (organic query), choose a random miner group from the tournament round that contains at least one uid from the organic query
    # if there are no uids to query (synthetic query), choose a random miner group from the tournament round
    if task.miner_uids is not None:
        # choose least number of groups that contain all the uids

        groups = set()

        for uid in task.miner_uids:
            for group_index in range(len(miner_groups)):
                if uid in miner_groups[group_index]:
                    groups.add(group_index)

        miner_group = choice(list(groups))
    else:
        miner_group = choice(range(len(miner_groups)))

    miner_group_uids = list(map(lambda x: int(x), miner_groups[miner_group]))

    wandb_data["group"]["uids"] = miner_group_uids

    # log the uids that are part of the miner group that is queried
    wandb_data["group"]["miner_group"] = miner_group

    bt.logging.debug(
        f"Quering miner group: {miner_group}, with uids: {miner_group_uids}, timeout: {task.synapse.timeout}"
    )

    bt.logging.debug(f"group ranks: {group_ranks[miner_group]}")
    bt.logging.debug(f"group rank values: {group_rank_values[miner_group]}")

    # get the axons (miners) that are part of the miner group that is queried
    axons: list[bt.axon] = [self.metagraph.axons[uid] for uid in miner_group_uids]

    bt.logging.debug(f"Querying axons: {axons}")

    # The dendrite client queries the network.
    try:
        responses: list[chunkSynapse] = self.dendrite.query(
            axons=axons,
            timeout=task.synapse.timeout,
            synapse=task.synapse,
            deserialize=False,
        )
    except Exception as e:
        bt.logging.error(f"Error querying the network: {e}")

    # list to store the process times for each response
    process_times = []

    # loop through responses and get process times and chunks for each response
    for response, uid in zip(responses, miner_group_uids):
        if response.dendrite.process_time is None:
            wandb_data["group"]["process_times"][str(uid)] = np.inf
            process_times.append(np.inf)
        else:
            wandb_data["group"]["process_times"][
                str(uid)
            ] = response.dendrite.process_time
            process_times.append(response.dendrite.process_time)

        # wandb_data["group"]["num_chunks"][str(uid)] = len(response.chunks) if response.chunks is not None else 0

        if response.chunks is None:
            continue

        # compress and encode the chunks for wandb logging
        json_str = json.dumps(response.chunks)
        compressed = gzip.compress(json_str.encode())
        encoded = base64.b64encode(compressed).decode()

        wandb_data["group"]["chunks"][str(uid)] = encoded

    # function to print a miner's response, useful for debugging
    def print_response(response: chunkSynapse):
        num_chunks = len(response.chunks) if response.chunks is not None else 0
        sig = (
            response.miner_signature[:10] + "..."
            if response.miner_signature is not None
            else "No signature found"
        )

        string = f"{response.axon.hotkey[:10]}: received {num_chunks} chunks"
        string += f", signature: {sig}, total_size: {response.total_size} bytes"

        bt.logging.debug(string)

    bt.logging.debug("Responses:")
    for response in responses:
        print_response(response)

    # list of hotkeys from the responses
    hotkeys = [response.axon.hotkey for response in responses]

    # log the hotkeys from the responses for wandb logging
    wandb_data["group"]["hotkeys"] = hotkeys

    # get the rewards for each response
    rewards, extra_infos = get_rewards(
        self,
        document=task.synapse.document,
        chunk_size=task.synapse.chunk_size,
        chunk_qty=task.synapse.chunk_qty,
        responses=responses,
    )

    # log the rewards for each response for wandb logging

    for reward, uid in zip(rewards, miner_group_uids):
        wandb_data["group"]["rewards"][str(uid)] = reward

    # print a neat table to show rewards and other metrics for each miner response
    table_data = []
    for i, tuple_info in enumerate(zip(miner_group_uids, rewards, extra_infos)):
        uid, reward, extra_info = tuple_info
        embedding_reward = extra_info.get("embedding_reward", "n/a")
        size_penalty = extra_info.get("size_penalty", "n/a")
        qty_penalty = extra_info.get("qty_penalty", "n/a")
        time_penalty = extra_info.get("time_penalty", "n/a")
        num_embed_tokens = extra_info.get("num_embed_tokens", "n/a")

        table_data.append(
            (
                uid,
                reward,
                embedding_reward,
                size_penalty,
                qty_penalty,
                time_penalty,
                num_embed_tokens,
            )
        )

    # sort the table data by reward in descending order
    sorted_desc = sorted(table_data, key=lambda x: x[1], reverse=True)

    print("\nRewards and UIDs:")
    print(
        tabulate(
            sorted_desc,
            headers=[
                "UID",
                "Reward",
                "Embedding Reward",
                "Size Penalty",
                "Quantity Penalty",
                "Time Penalty",
                "Num Embed Tokens",
            ],
            tablefmt="grid",
        )
    )

    bt.logging.debug(f"Scored responses: {rewards}")

    # log data for task api logging not currently used
    log_data = {
        "hotkey": hotkey.ss58_address,
        "nonce": self.step,
        "task_id": task.task_id,
        "miner_uids": miner_group_uids,
        "rewards": rewards.tolist(),
    }

    # bt.logging.debug(f"log_data: {log_data}")

    # Task.upload_logs(self, log_data)

    # rank the miner responses based on the rewards within this miner group
    ranked_responses = rank_responses(rewards)

    # log the local rankings for each response for wandb logging
    for rank, uid in zip(ranked_responses, miner_group_uids):
        wandb_data["group"]["local_rankings"][str(uid)] = rank

    group_rank_values = group_rank_values[miner_group]

    ranked_responses_global = rank_responses_global(
        self,
        group_rank_values,
        ranked_responses,
        miner_group_uids,
    )

    # log the global rankings (rankings in global context of miners within this group) for each response for wandb logging
    for rank, uid in zip(ranked_responses_global, miner_group_uids):
        wandb_data["group"]["global_rankings"][str(uid)] = rank

    bt.logging.info(f"Ranked responses: {ranked_responses}")
    bt.logging.info(f"Global ranked responses: {ranked_responses_global}")

    # handle returning the organic query response with the highest reward to the task api
    if task.task_type == "organic":
        try:
            # get the response with highest reward
            index = np.argmax(rewards)

            bt.logging.info(
                f"Choosing response with index: {index}, reward: {rewards[index]}, rank: {ranked_responses[index]}"
            )

            response = responses[index]

            if isinstance(response.chunks, np.ndarray):
                chunks = response.chunks.tolist()
            elif response.chunks is None:
                chunks = []
            else:
                chunks = response.chunks

            task_data = {
                "document": response.document,
                "chunk_size": response.chunk_size,
                "chunk_qty": response.chunk_qty,
                "chunks": chunks,
            }

            response_data = {
                "task_data": task_data,
                "miner_signature": response.miner_signature,
                "miner_hotkey": response.axon.hotkey,
                "validator_hotkey": hotkey.ss58_address,
                "task_id": task.task_id,
                "nonce": time.time_ns(),
            }

            Task.return_response(self, response_data)
        except Exception as e:
            bt.logging.error(f"Error returning organic query response: {e}")

    # get the alpha for the miner group
    alpha = get_alpha(self, len(miner_groups), miner_group)

    # update the scores (moving average of rankings) for each miner, and set the new global ranking for all miners
    self.update_scores(
        wandb_data, ranked_responses_global, miner_group_uids, task.task_type, alpha
    )
    # time.sleep(5)<|MERGE_RESOLUTION|>--- conflicted
+++ resolved
@@ -211,12 +211,7 @@
     # get new task to query miners with
     # this gets either an organic query from the API or a synthetic query (currently wikipedia)
     try:
-<<<<<<< HEAD
         task = await Task.get_new_task(validator=self)
-
-=======
-        tuple = Task.get_new_task(validator=self)
->>>>>>> 302d4eb0
     except Exception as e:
         bt.logging.error(f"Error getting new task: {e}")
         bt.logging.error(traceback.format_exc())
