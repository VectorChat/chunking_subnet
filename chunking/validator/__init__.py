<<<<<<< HEAD
__version__ = "1.3.1"
=======
__version__ = "1.2.3"
>>>>>>> dc4755ae
version_split = __version__.split(".")
__spec_version__ = (
    (1000 * int(version_split[0]))
    + (10 * int(version_split[1]))
    + (1 * int(version_split[2]))
)

from .forward import forward, get_miner_groups, create_groups
from .reward import reward
from .task_api import Task<|MERGE_RESOLUTION|>--- conflicted
+++ resolved
@@ -1,8 +1,5 @@
-<<<<<<< HEAD
 __version__ = "1.3.1"
-=======
-__version__ = "1.2.3"
->>>>>>> dc4755ae
+
 version_split = __version__.split(".")
 __spec_version__ = (
     (1000 * int(version_split[0]))
