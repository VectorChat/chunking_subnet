# The MIT License (MIT)
# Copyright © 2023 Yuma Rao
# Copyright © 2024 VectorChat

# Permission is hereby granted, free of charge, to any person obtaining a copy of this software and associated
# documentation files (the “Software”), to deal in the Software without restriction, including without limitation
# the rights to use, copy, modify, merge, publish, distribute, sublicense, and/or sell copies of the Software,
# and to permit persons to whom the Software is furnished to do so, subject to the following conditions:

# The above copyright notice and this permission notice shall be included in all copies or substantial portions of
# the Software.

# THE SOFTWARE IS PROVIDED “AS IS”, WITHOUT WARRANTY OF ANY KIND, EXPRESS OR IMPLIED, INCLUDING BUT NOT LIMITED TO
# THE WARRANTIES OF MERCHANTABILITY, FITNESS FOR A PARTICULAR PURPOSE AND NONINFRINGEMENT. IN NO EVENT SHALL
# THE AUTHORS OR COPYRIGHT HOLDERS BE LIABLE FOR ANY CLAIM, DAMAGES OR OTHER LIABILITY, WHETHER IN AN ACTION
# OF CONTRACT, TORT OR OTHERWISE, ARISING FROM, OUT OF OR IN CONNECTION WITH THE SOFTWARE OR THE USE OR OTHER
# DEALINGS IN THE SOFTWARE.

import copy
import hashlib
import json
from math import ceil, e
import time
from typing import List, Tuple

from openai import AsyncOpenAI, OpenAI
from termcolor import colored
from chunking.protocol import chunkSynapse
from random import sample
from nltk.tokenize import sent_tokenize, wordpunct_tokenize
import numpy as np
from aiomultiprocess import Pool

from chunking.utils.integrated_api.chunk.types import RewardOptions
from chunking.utils.tokens import num_tokens_from_string
import bittensor as bt
import regex as re
import nltk

PUNCTUATION_REGEX = r'([.,!?"\'])'


def custom_word_tokenize(text: str) -> List[str]:
    initial_words = wordpunct_tokenize(text)

    words_str = " ".join(initial_words)

    # add spaces around punctuation
    words_str = re.sub(PUNCTUATION_REGEX, r" \1 ", words_str)

    # remove extra spaces
    words_str = re.sub(r"\s+", " ", words_str).strip()

    return words_str.split()


def check_chunk_words_in_document(chunk: str, document: str, verbose: bool = False):
    def _verbose(msg: str):
        if verbose:
            print(msg)

    start_time = time.time()
    chunk_words = custom_word_tokenize(chunk)

    document_words = custom_word_tokenize(document)

    chunk_words_str = " ".join(chunk_words).strip()
    document_words_str = " ".join(document_words).strip()

    if chunk_words_str in document_words_str:
        _verbose(
            f"Time to check chunk words in document words: {time.time() - start_time} seconds"
        )
        return True
    else:
        _verbose(
            f"Time to check chunk words not in document words: {time.time() - start_time} seconds"
        )

        if verbose:
            closest_match_index = 0
            highest_matches_so_far = 0
            for i in range(len(document_words) - len(chunk_words) + 1):
                num_matches = 0
                for j in range(len(chunk_words)):
                    if document_words[i + j] == chunk_words[j]:
                        num_matches += 1
                    else:
                        break
                if num_matches > highest_matches_so_far:
                    highest_matches_so_far = num_matches
                    closest_match_index = i

            BLUE = "\033[94m"
            YELLOW = "\033[93m"
            RED = "\033[91m"
            ENDC = "\033[0m"

            closest_match_end_index = closest_match_index + len(chunk_words)

            closest_match_words = document_words[
                closest_match_index:closest_match_end_index
            ]

            chunk_str = ""
            closest_match_str_document = ""
            for i in range(len(chunk_words)):
                if chunk_words[i] == closest_match_words[i]:
                    chunk_str += " " + BLUE + chunk_words[i] + ENDC
                    closest_match_str_document += (
                        " " + BLUE + closest_match_words[i] + ENDC
                    )
                else:
                    chunk_str += " " + RED + chunk_words[i] + ENDC
                    closest_match_str_document += (
                        " " + YELLOW + closest_match_words[i] + ENDC
                    )

            print("=" * 100)
            print(
                f"Unable to find exact match for chunk words:\n\nClosest match:\n{chunk_str}\n\nDocument:\n{closest_match_str_document}"
            )
            print("=" * 100)
        return False


def check_document_words_in_chunks(
    document: str, chunks: List[str], chunk_size: int, k=3
):
    document_words = custom_word_tokenize(document)
    combined_chunk_words = ""
    for chunk in chunks:
        combined_chunk_words += " " + " ".join(custom_word_tokenize(chunk))

    combined_chunk_words = combined_chunk_words.strip()

    for i in range(0, len(document_words), k):
        document_words_str = " ".join(document_words[i : i + k])
        if (
            len(document_words_str) < chunk_size
            and document_words_str not in combined_chunk_words
        ):
            print(
                f"Unable to find {document_words_str} in combined_chunk_words, k: {k}"
            )
            return False

    return True

def check_sentence_in_chunks(chunks: List[str], sentence: str):
    for chunk in chunks:
        if sentence in chunk:
            return True
    return False

<<<<<<< HEAD
def check_chunks_end_on_sentence_boundaries(chunks: List[str], sentences: List[str], verbose: bool = False):
    for sentence in sentences:
        if not check_sentence_in_chunks(chunks, sentence):
            if verbose:
                print(f"Sentence '{sentence}' not found in any chunk")
            return False
    return True
=======
def get_time_penalty(response: chunkSynapse) -> float | None:
    """
    Exponential penalty for time over the time soft max.
    """
    if (
        response.dendrite
        and response.dendrite.process_time
        and response.dendrite.process_time > response.time_soft_max
    ):
        over_time = response.dendrite.process_time - response.time_soft_max
        print(f"Found time penalty: {over_time} seconds over time")
        time_penalty = (2 / 3) ** over_time
        return time_penalty

    return None

def apply_time_penalty(reward: float, time_penalty: float) -> float:
    return reward * time_penalty
>>>>>>> d9532dc0


async def reward(
    document: str,
    chunk_size: int,
    chunk_qty: int,
    response: chunkSynapse,
    num_embeddings: int,
    client: AsyncOpenAI | None = None,
    verbose: bool = False,
    do_checks: bool = True,
    do_penalties: bool = True,
) -> Tuple[float, dict]:
    """
    Reward the miner based on the chunks they make for a specific document.

    The reward function checks that:
    - every word in each chunk exists in the source document
    - every set of 3 adjacent words in the document appears in at least one chunk
    - each chunk ends on a sentence boundary (with `nltk.sent_tokenize` as source of truth)

    If these conditions are not met, the reward is set to 0.

    Exponential penalties are applied for:
    - excessive chunk size
    - excessive number of chunks
    - time over the time soft max (applied outside of this function)

    It creates "smallChunks" from the chunks to be evaluated for quality. These are segments of the chunks that are 3 adjacent sentences long (currently).
    Then, "testChunks" are sampled (or the entire smallChunks if num_embeddings is less than the number of smallChunks) to be used for evaluation.

    The reward is calculated by taking the mean intrachunk similarity and subtracting the mean interchunk similarity.
    - _Intrachunk similarity_ is the dot product of the embeddings of the testChunks if they appeared in the _same chunk_.
    - _Interchunk similarity_ is the dot product of the embeddings of the testChunks if they appeared in _different chunks_.

    Args:
    - self (Validator): The validator object, used to get the OpenAI client and number of embeddings.
    - document (str): The document to be chunked.
    - chunk_size (int): The soft max size of a chunk in characters before penalties are applied.
    - chunk_qty (int): The soft max number of chunks before penalties are applied.
    - response (chunkSynapse): The synapse received from the miner.
    - client (AsyncOpenAI | None): An optional OpenAI client to use for embedding (useful for testing when a validator instance is not available)
    - num_embeddings (int | None): An optional number of embeddings to use for evaluation (useful for testing when a validator instance is not available)
    - verbose (bool): Whether to print verbose output.

    Returns:
    - Tuple[float, dict]: A tuple containing the reward and extra info (penalties, timing, etc.) for wandb logging.
    """

    # helper function to print verbose output
    def _verbose(msg: str):
        if verbose:
            bt.logging.debug(msg)

    if client is None:
        client = AsyncOpenAI()

    # dictionary to store extra info (penalties, timing, etc.) for wandb logging
    extra_info_dict = {}

    # helper function to return early if there are no chunks or checks failed
    def _get_early_return_stuff(msg: str):
        _verbose(msg)

        return 0, extra_info_dict

    if not response.chunks:
        return _get_early_return_stuff(
            f"No chunks found in response {response.name}, axon {response.axon.hotkey[:10] if response.axon is not None and response.axon.hotkey is not None else 'None'}"
        )

    chunks = response.chunks

    print(
        f"Rewarding {len(chunks)} chunks, do_checks: {do_checks}, do_penalties: {do_penalties}"
    )

    smallChunks = []
    size_penalty = 0
    qty_penalty = 0

    start_time = time.time()

    document_sentences = sent_tokenize(document)

    if do_checks:
        # check that every set of 3 adjacent words from the document appears in the chunks
        if not check_document_words_in_chunks(document, chunks, chunk_size):
            return _get_early_return_stuff(
                f"Every set of 3 adjacent words from the document does not appear in the chunks"
            )

        _verbose(
            f"Passed: Every set of 3 adjacent words from the document appears in the chunks"
        )

        if not check_chunks_end_on_sentence_boundaries(chunks, document_sentences):
            return _get_early_return_stuff(
                f"Chunks do not end on sentence boundaries"
            )

        _verbose(
            f"Passed: Chunks end on sentence boundaries"
        )

        

    for i in range(len(chunks)):
        if do_checks:
            # check that every word in chunk exists and is in the same order as the source document
            if not check_chunk_words_in_document(chunks[i], document, verbose):
                return _get_early_return_stuff(
                    f"Chunk {i} does not contain all words from the document"
                )

        if do_penalties:
            # add up size penalty to be applied later
            chunk_length = len(chunks[i])
            if chunk_length > chunk_size:
                size_penalty += ((chunk_length / chunk_size) - 1) * 10
                _verbose(
                    f"Chunk {i} is too long: {chunk_length} characters, new size penalty: {size_penalty}"
                )

        # create test segments
        sentences = sent_tokenize(chunks[i])
        for j in range(0, len(sentences), 3):
            text = " ".join(sentences[j : j + 3])
            smallChunks.append(smallChunk(i, text))

        _verbose(
            f"Chunk {i} has {len(sentences)} sentences. Added {ceil(len(sentences) / 3)} test segments"
        )

    if do_checks:
        _verbose(
            f"Passed: Every word in chunk exists and is in the same order as the source document"
        )

        end_time = time.time()
        print(f"Time to run checks: {end_time - start_time} seconds")

    testChunks: list[smallChunk]

    # pick out segments to use for evaluation
    if num_embeddings < len(smallChunks):
        testChunks = sample(smallChunks, num_embeddings)
    else:
        testChunks = smallChunks

    _verbose(f"Using {len(testChunks)} test segments for evaluation")

    # all text to be embedded
    all_text = " ".join([testChunk.text for testChunk in testChunks])

    # calculate the number of tokens in the text (for logging/accounting purposes)
    num_tokens = num_tokens_from_string(all_text, "gpt-4o-mini")

    print(f"Using {num_tokens} tokens for test embeddings")
    start_time = time.time()

    # calculate rewards using embeddings of test chunks
    res = await client.embeddings.create(
        input=[testChunk.text for testChunk in testChunks],
        model="text-embedding-ada-002",
    )
    data = res.data
    embeddings = [item.embedding for item in data]

    end_time = time.time()
    print(f"Time to get embeddings: {end_time - start_time} seconds")

    start_time = time.time()

    intrachunk_similarities = []
    interchunk_similarities = []

    # calculate intrachunk and interchunk similarities
    for i in range(len(testChunks) - 1):
        j = i + 1
        while j < len(testChunks):
            if testChunks[i].sourceChunk == testChunks[j].sourceChunk:
                intrachunk_similarities.append(
                    np.dot(np.asarray(embeddings[i]), np.asarray(embeddings[j]))
                )
            else:
                interchunk_similarities.append(
                    np.dot(np.asarray(embeddings[i]), np.asarray(embeddings[j]))
                )
            j += 1

    # calculate the embedding reward
    reward = (
        np.mean(intrachunk_similarities) if len(intrachunk_similarities) > 0 else 0
    ) - (np.mean(interchunk_similarities) if len(interchunk_similarities) > 0 else 0)

    end_time = time.time()
    print(f"Time to calculate embedding reward: {end_time - start_time} seconds")

    # store extra info for wandb logging/printing
    extra_info_dict["embeddings"] = embeddings
    extra_info_dict["intrachunk_similarities"] = intrachunk_similarities
    extra_info_dict["interchunk_similarities"] = interchunk_similarities
    extra_info_dict["embedding_reward"] = reward
    extra_info_dict["num_embed_tokens"] = num_tokens

    if do_penalties:
        # size penalty created earlier

        # create quantity penalty; penalize an excessive number of chunks
        num_chunks = len(chunks)
        if num_chunks > chunk_qty:
            qty_penalty += 10 * ((num_chunks / chunk_qty) - 1) * 10
            _verbose(
                f"Too many chunks: {num_chunks} chunks, new quantity penalty: {qty_penalty}"
            )

        # apply size and quantity penalties
        reward *= (2 / 3) ** (size_penalty + qty_penalty)

    extra_info_dict["qty_penalty"] = qty_penalty
    extra_info_dict["size_penalty"] = size_penalty

    _verbose(f"Embedding reward: {reward}")
    _verbose(f"Size penalty: {size_penalty}")
    _verbose(f"Quantity penalty: {qty_penalty}")

    # ensure that the reward is positive
    reward = e**reward
    _verbose(f"Ensuring reward is positive (e ** reward):\n{reward}")

    return reward, extra_info_dict


def get_chunk_hash(chunk: str):
    return hashlib.sha256(chunk.encode())


def get_chunks_hash(chunks: List[str] | None) -> str:
    if chunks is None:
        return ""

    if len(chunks) == 0:
        return ""

    final_hash = get_chunk_hash(re.sub(r"\s+", "", chunks[0]).strip())
    for chunk in chunks[1:]:
        final_hash.update(get_chunk_hash(re.sub(r"\s+", "", chunk).strip()).digest())

    return final_hash.hexdigest()


async def get_rewards(
    document: str,
    chunk_size: int,
    chunk_qty: int,
    responses: List[chunkSynapse],
    client: AsyncOpenAI,
    num_embeddings: int,
    reward_options: RewardOptions = RewardOptions(),
    verbose: bool = False,
) -> Tuple[np.ndarray, List[dict]]:
    """
    Get the rewards for the given query and responses, returning the rewards and extra info (penalties, timing, etc.) for each response.

    Args:
    - document (str): The document to be chunked.
    - chunk_size (int): The soft max size of a chunk in characters before penalties are applied.
    - chunk_qty (int): The soft max number of chunks before penalties are applied.
    - responses (List[chunkSynapse]): A list of responses from the miner.

    Returns:
    - np.ndarray: An array of rewards for each response.
    - List[dict]: A list of extra info (penalties, timing, etc.) for each response.
    """

    rewards = np.zeros(len(responses))
    extra_infos = []

    chunks_hash_to_info = {}
    hashes = []

    miner_hotkey_to_time_penalty: dict[str, float | None] = {}

    for response in responses:
        miner_hotkey = response.axon.hotkey or "not found"
        print(f"handling response from {miner_hotkey[:10]}")
        chunks_hash = get_chunks_hash(response.chunks) if response is not None else ""

        time_penalty = get_time_penalty(response)

        miner_hotkey_to_time_penalty[miner_hotkey] = time_penalty
        print(f"set time penalty for {miner_hotkey[:10]} to {time_penalty}")

        if chunks_hash not in hashes and response is not None:
            async def _calculate_reward():
                print(
                    f"calculating reward for new chunks hash: {chunks_hash[:10]}..., there are {len(response.chunks)} chunks"
                )

                # print("calling reward() via aiomultiprocess pool")
                # reward_value, extra_info = await pool.apply(
                #     reward,
                #     kwds={
                #         "document": document,
                #         "chunk_size": chunk_size,
                #         "chunk_qty": chunk_qty,
                #         "response": response,
                #         "num_embeddings": num_embeddings,
                #         "verbose": verbose,
                #         "do_checks": reward_options.with_checks,
                #         "do_penalties": reward_options.with_penalties,
                #         # no client to avoid pickling
                #     },
                # )

                reward_value, extra_info = await reward(
                    document=document,
                    chunk_size=chunk_size,
                    chunk_qty=chunk_qty,
                    response=response,
                    num_embeddings=num_embeddings,
                    client=client,
                    verbose=verbose,
                    do_checks=reward_options.with_checks,
                    do_penalties=reward_options.with_penalties,
                )

                return reward_value, extra_info

            try:
                reward_value, extra_info = await _calculate_reward()
            except LookupError as e:
                print(f"LookupError: {e}")
                nltk.download("punkt")
                nltk.download("punkt_tab")
                # retry
                print(f"retrying {chunks_hash[:10]}...")
                reward_value, extra_info = await _calculate_reward()
            except Exception as e:
                print(
                    f"Error calculating reward for response {response.name}, axon {miner_hotkey[:10]}: {e}"
                )
                reward_value = 0
                extra_info = {}

            chunks_hash_to_info[chunks_hash] = {
                "reward": reward_value,
                "extra_info": extra_info,
            }
            print(
                f"calculated reward for new chunks hash: {chunks_hash[:10]}..., reward: {reward_value}"
            )
        else:
            print(f"hash already exists: {chunks_hash[:10]}...")
        hashes.append(chunks_hash)

    for i, response in enumerate(responses):
        chunks_hash = hashes[i]

        chunks_info = chunks_hash_to_info.get(chunks_hash)

        miner_hotkey = response.axon.hotkey or "not found"

        if chunks_info:
            rewards[i] = float(chunks_info["reward"])
            time_penalty = miner_hotkey_to_time_penalty.get(miner_hotkey)

            if time_penalty is not None:
                print(f"applying time penalty: {time_penalty}")
                rewards[i] = apply_time_penalty(rewards[i], time_penalty)

            extra_info = copy.deepcopy(chunks_info["extra_info"])

            extra_info["time_penalty"] = time_penalty

            extra_infos.append(extra_info)
        else:
            rewards[i] = 0
            extra_infos.append({})
        print(
            f"response {i}: {rewards[i]} - {miner_hotkey[:10]} - {chunks_hash[:10]}..."
        )

    return rewards, extra_infos


def rank_responses(
    rewards: np.ndarray[np.float64],
) -> np.ndarray[np.int32]:
    """
    Returns an array containing the ranks of the responses using their rewards. Higher reward is better.    Higher reward is better. Ties are broken by shorter process time.

    Args:
    - rewards (np.ndarray): The array of rewards that were calculated.

    Returns:
    - np.ndarray: Array of ranks for each response.
    """

    reward_to_count = {}
    for reward in rewards:
        if reward in reward_to_count:
            reward_to_count[reward] += 1
        else:
            reward_to_count[reward] = 1

    reward_to_rank = {}
    rank = 0
    for reward in sorted(reward_to_count.keys(), reverse=True):
        reward_to_rank[reward] = rank
        rank += reward_to_count[reward]

    response_ranks = np.zeros_like(rewards)
    for i, reward in enumerate(rewards):
        if reward == 0:
            response_ranks[i] = -1
        else:
            response_ranks[i] = reward_to_rank[reward]

    return np.array(response_ranks)


def rank_responses_global(
    self,
    group_rank_values: np.ndarray[np.float64],
    ranked_responses: np.ndarray[int],
    miner_group_uids: np.ndarray[int],
    override_scores: np.ndarray[float] | None = None,
) -> np.ndarray[np.float64]:
    """
    Get the effective rank values for each response, which should be used when updating scores (the psuedo- moving average of a miner's rank)
    """
    # inf means the response should not be ranked
    ranked_responses_global = np.full_like(ranked_responses, np.inf)
    scores = override_scores if override_scores is not None else self.scores

    ranked_responses = ranked_responses.astype(int)

    # loop through the ranked responses and assign a global rank to each response
    for i, rank in enumerate(ranked_responses):
        if rank != -1:
            bt.logging.debug(f"rank: {rank}, group_rank_values: {group_rank_values}")
            rank_value = group_rank_values[rank]
            ranked_responses_global[i] = rank_value
        elif not np.isinf(scores[miner_group_uids[i]]):
            # give response worst rank in the group
            ranked_responses_global[i] = group_rank_values[-1]

    ranked_responses_global = ranked_responses_global.astype(np.float64)

    return ranked_responses_global


class smallChunk:
    def __init__(self, sourceChunk: str, text: str):
        self.sourceChunk = sourceChunk
        self.text = text<|MERGE_RESOLUTION|>--- conflicted
+++ resolved
@@ -153,7 +153,6 @@
             return True
     return False
 
-<<<<<<< HEAD
 def check_chunks_end_on_sentence_boundaries(chunks: List[str], sentences: List[str], verbose: bool = False):
     for sentence in sentences:
         if not check_sentence_in_chunks(chunks, sentence):
@@ -161,7 +160,7 @@
                 print(f"Sentence '{sentence}' not found in any chunk")
             return False
     return True
-=======
+
 def get_time_penalty(response: chunkSynapse) -> float | None:
     """
     Exponential penalty for time over the time soft max.
@@ -180,7 +179,6 @@
 
 def apply_time_penalty(reward: float, time_penalty: float) -> float:
     return reward * time_penalty
->>>>>>> d9532dc0
 
 
 async def reward(
@@ -277,6 +275,7 @@
             f"Passed: Every set of 3 adjacent words from the document appears in the chunks"
         )
 
+        # check that each chunk ends on sentence boundary (determined by nltk.sent_tokenize)
         if not check_chunks_end_on_sentence_boundaries(chunks, document_sentences):
             return _get_early_return_stuff(
                 f"Chunks do not end on sentence boundaries"
