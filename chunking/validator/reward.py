# The MIT License (MIT)
# Copyright © 2023 Yuma Rao
# Copyright © 2024 VectorChat

# Permission is hereby granted, free of charge, to any person obtaining a copy of this software and associated
# documentation files (the “Software”), to deal in the Software without restriction, including without limitation
# the rights to use, copy, modify, merge, publish, distribute, sublicense, and/or sell copies of the Software,
# and to permit persons to whom the Software is furnished to do so, subject to the following conditions:

# The above copyright notice and this permission notice shall be included in all copies or substantial portions of
# the Software.

# THE SOFTWARE IS PROVIDED “AS IS”, WITHOUT WARRANTY OF ANY KIND, EXPRESS OR IMPLIED, INCLUDING BUT NOT LIMITED TO
# THE WARRANTIES OF MERCHANTABILITY, FITNESS FOR A PARTICULAR PURPOSE AND NONINFRINGEMENT. IN NO EVENT SHALL
# THE AUTHORS OR COPYRIGHT HOLDERS BE LIABLE FOR ANY CLAIM, DAMAGES OR OTHER LIABILITY, WHETHER IN AN ACTION
# OF CONTRACT, TORT OR OTHERWISE, ARISING FROM, OUT OF OR IN CONNECTION WITH THE SOFTWARE OR THE USE OR OTHER
# DEALINGS IN THE SOFTWARE.

import difflib
import hashlib
from math import ceil, e
from typing import List, Tuple

from openai import OpenAI
from sympy import O
from chunking.protocol import chunkSynapse
from random import sample
from nltk.tokenize import sent_tokenize, word_tokenize, wordpunct_tokenize
import numpy as np

from chunking.utils.tokens import num_tokens_from_string
import bittensor as bt
import regex as re


PUNCTUATION_REGEX = r'([.,!?"\'])'


def custom_word_tokenize(text: str) -> List[str]:
    initial_words = wordpunct_tokenize(text)

    final_words = []

    for word in initial_words:
        final_word = ""
        for char in word:
            if re.match(PUNCTUATION_REGEX, char):
                final_word += " " + char + " "
            else:
                final_word += char

        # remove extra spaces
        final_word = re.sub(r"\s+", " ", final_word).strip()

        final_words.append(final_word)

    return final_words


def get_words_string(words: List[str]) -> str:
    words_string = " "
    for word in words:
        words_string += " " + word

    # add spaces around punctuation
    punctuation_regex = r'([.,!?"\'])'
    words_string = re.sub(punctuation_regex, r" \1 ", words_string)

    # remove extra spaces
    words_string = re.sub(r"\s+", " ", words_string).strip()

    return words_string


def check_chunk_words_in_document(chunk: str, document: str, verbose: bool = False):
    def _verbose(msg: str):
        if verbose:
            print(msg)

    # word_tokenizer = TreebankWordTokenizer()
    chunk_words = wordpunct_tokenize(chunk)
    document_words = wordpunct_tokenize(document)

    _verbose(f"created {len(chunk_words)} chunk words")
    _verbose(f"created {len(document_words)} document words")

    chunk_words_str = get_words_string(chunk_words)
    document_words_str = get_words_string(document_words)

    if chunk_words_str in document_words_str:
        _verbose("chunk words in document words")
        return True
    else:
        _verbose("chunk words not in document words")

        if verbose:
            closest_match_index = 0
            highest_matches_so_far = 0
            for i in range(len(document_words) - len(chunk_words) + 1):
                num_matches = 0
                for j in range(len(chunk_words)):
                    if document_words[i + j] == chunk_words[j]:
                        num_matches += 1
                    else:
                        break
                if num_matches > highest_matches_so_far:
                    highest_matches_so_far = num_matches
                    closest_match_index = i

            BLUE = "\033[94m"
            YELLOW = "\033[93m"
            RED = "\033[91m"
            ENDC = "\033[0m"

            closest_match_end_index = closest_match_index + len(chunk_words)

            closest_match_words = document_words[
                closest_match_index:closest_match_end_index
            ]

            chunk_str = ""
            closest_match_str_document = ""
            for i in range(len(chunk_words)):
                if chunk_words[i] == closest_match_words[i]:
                    chunk_str += " " + BLUE + chunk_words[i] + ENDC
                    closest_match_str_document += (
                        " " + BLUE + closest_match_words[i] + ENDC
                    )
                else:
                    chunk_str += " " + RED + chunk_words[i] + ENDC
                    closest_match_str_document += (
                        " " + YELLOW + closest_match_words[i] + ENDC
                    )

            print("=" * 100)
            print(
                f"Unable to find exact match for chunk words:\n\nClosest match:\n{chunk_str}\n\nDocument:\n{closest_match_str_document}"
            )
            # print("-" * 100)
            # print(f"{YELLOW} chunk words: {chunk_words} {ENDC}")
            # print(f"{BLUE} document words: {document_words} {ENDC}")
            # print("-" * 100)
            # print(f"{YELLOW} chunk: {chunk} {ENDC}")
            # print(f"{BLUE} document: {document} {ENDC}")
            print("=" * 100)
        return False


def check_document_words_in_chunks(
    document: str, chunks: List[str], chunk_size: int, k=3
):
    document_words = custom_word_tokenize(document)
    combined_chunk_words = " "
    for chunk in chunks:
        combined_chunk_words += " " + " ".join(custom_word_tokenize(chunk))

    for i in range(0, len(document_words), k):
        document_words_str = " ".join(document_words[i : i + k])
        if (
            len(document_words_str) < chunk_size
            and document_words_str not in combined_chunk_words
        ):
            return False

    return True


def reward(
    self,
    document: str,
    chunk_size: int,
    chunk_qty: int,
    response: chunkSynapse,
    override_client: OpenAI | None = None,
    override_num_embeddings: int | None = None,
    verbose: bool = False,
) -> Tuple[float, dict]:
    """
    Reward the miner based on the chunks they make for a specific document.

    The reward function checks that:
    - every word in each chunk exists in the source document
    - every set of 3 adjacent words in the document appears in at least one chunk

    If these conditions are not met, the reward is set to 0.

    Exponential penalties are applied for:
    - excessive chunk size
    - excessive number of chunks
    - time above the time soft max

    It creates "smallChunks" from the chunks to be evaluated for quality. These are segments of the chunks that are 3 adjacent sentences long (currently).
    Then, "testChunks" are sampled (or the entire smallChunks if num_embeddings is less than the number of smallChunks) to be used for evaluation.

    The reward is calculated by taking the mean intrachunk similarity and subtracting the mean interchunk similarity.
    - _Intrachunk similarity_ is the dot product of the embeddings of the testChunks if they appeared in the _same chunk_.
    - _Interchunk similarity_ is the dot product of the embeddings of the testChunks if they appeared in _different chunks_.

    Args:
    - self (Validator): The validator object, used to get the OpenAI client and number of embeddings.
    - document (str): The document to be chunked.
    - chunk_size (int): The soft max size of a chunk in characters before penalties are applied.
    - chunk_qty (int): The soft max number of chunks before penalties are applied.
    - response (chunkSynapse): The synapse received from the miner.
    - override_client (OpenAI | None): An optional OpenAI client to use for embedding (useful for testing when a validator instance is not available)
    - override_num_embeddings (int | None): An optional number of embeddings to use for evaluation (useful for testing when a validator instance is not available)
    - verbose (bool): Whether to print verbose output.

    Returns:
    - Tuple[float, dict]: A tuple containing the reward and extra info (penalties, timing, etc.) for wandb logging.
    """

    if not self and not override_client and not override_num_embeddings:
        raise Exception(
            "Either self or override_client and override_num_embeddings must be provided"
        )

    # helper function to print verbose output
    def _verbose(msg: str):
        if verbose:
            print(msg)

    # dictionary to store extra info (penalties, timing, etc.) for wandb logging
    extra_info_dict = {}

    # helper function to return early if there is an error
    def _get_early_return_stuff(msg: str):
        _verbose(msg)

        return 0, extra_info_dict

    if not response.chunks:
        return _get_early_return_stuff(
            f"No chunks found in response {response.name}, axon {response.axon.hotkey[:10] if response.axon is not None and response.axon.hotkey is not None else 'None'}"
        )

    chunks = response.chunks
    intrachunk_similarities = []
    interchunk_similarities = []
    smallChunks = []
    size_penalty = 0

    qty_penalty = 0

    # penalize an excessive number of chunks
    num_chunks = len(chunks)
    if num_chunks > chunk_qty:
        qty_penalty += 10 * ((num_chunks / chunk_qty) - 1) * 10
        _verbose(
            f"Too many chunks: {num_chunks} chunks, new quantity penalty: {qty_penalty}"
        )

    for i in range(len(chunks)):

        # check that every word in chunk exists and is in the same order as the source document
        if not check_chunk_words_in_document(chunks[i], document):
            return _get_early_return_stuff(
                f"Chunk {i} does not contain all words from the document"
            )

        # add up size penalty to be applied later
        chunk_length = len(chunks[i])
        if chunk_length > chunk_size:
            size_penalty += ((chunk_length / chunk_size) - 1) * 10
            _verbose(
                f"Chunk {i} is too long: {chunk_length} characters, new size penalty: {size_penalty}"
            )

        # create test segments
        sentences = sent_tokenize(chunks[i])
        for j in range(0, len(sentences), 3):
            text = " ".join(sentences[j : j + 3])
            smallChunks.append(smallChunk(i, text))

        _verbose(
            f"Chunk {i} has {len(sentences)} sentences. Added {ceil(len(sentences) / 3)} test segments"
        )

    # check that every set of 3 adjacent words from the document appears in the chunks
    if not check_document_words_in_chunks(document, chunks, chunk_size):
        return _get_early_return_stuff(
            f"Every set of 3 adjacent words from the document does not appear in the chunks"
        )

    _verbose(
        f"Passed: Every set of 3 adjacent words from the document appears in the chunks"
    )

    num_embeddings = (
        override_num_embeddings if override_num_embeddings else self.num_embeddings
    )

    testChunks: list[smallChunk]

    # pick out segments to use for evaluation
    if num_embeddings < len(smallChunks):
        testChunks = sample(smallChunks, num_embeddings)
    else:
        testChunks = smallChunks

    _verbose(f"Using {len(testChunks)} test segments for evaluation")

    client = override_client if override_client else self.client

    # all text to be embedded
    all_text = " ".join([testChunk.text for testChunk in testChunks])

    # calculate the number of tokens in the text (for logging/accounting purposes)
    num_tokens = num_tokens_from_string(all_text, "gpt-4o-mini")

    bt.logging.info(f"Using {num_tokens} tokens for test embeddings")

    # calculate rewards using embeddings of test chunks
    embeddings = client.embeddings.create(
        input=[testChunk.text for testChunk in testChunks],
        model="text-embedding-ada-002",
    ).data
    embeddings = [item.embedding for item in embeddings]

    # calculate intrachunk and interchunk similarities
    _verbose(f"Calculated embeddings for {len(embeddings)} test segments")
    for i in range(len(testChunks) - 1):
        j = i + 1
        while j < len(testChunks):
            if testChunks[i].sourceChunk == testChunks[j].sourceChunk:
                intrachunk_similarities.append(
                    np.dot(np.asarray(embeddings[i]), np.asarray(embeddings[j]))
                )
            else:
                interchunk_similarities.append(
                    np.dot(np.asarray(embeddings[i]), np.asarray(embeddings[j]))
                )
            j += 1

    # calculate the embedding reward
    reward = (
        np.mean(intrachunk_similarities) if len(intrachunk_similarities) > 0 else 0
    ) - (np.mean(interchunk_similarities) if len(interchunk_similarities) > 0 else 0)

    _verbose(f"Embedding reward: {reward}")
    _verbose(f"Size penalty: {size_penalty}")
    _verbose(f"Quantity penalty: {qty_penalty}")

    # store extra info for wandb logging/printing
    extra_info_dict["embeddings"] = embeddings
    extra_info_dict["intrachunk_similarities"] = intrachunk_similarities
    extra_info_dict["interchunk_similarities"] = interchunk_similarities
    extra_info_dict["size_penalty"] = size_penalty
    extra_info_dict["embedding_reward"] = reward
    extra_info_dict["qty_penalty"] = qty_penalty
    extra_info_dict["num_embed_tokens"] = num_tokens

    # ensure that the reward is positive
    reward = e**reward
    _verbose(f"Ensuring reward is positive (e ** reward):\n{reward}")

    # apply time penalty if the process time is greater than the time soft max
    if (
        response.dendrite
        and response.dendrite.process_time
        and response.dendrite.process_time > response.time_soft_max
    ):
        over_time = response.dendrite.process_time - response.time_soft_max
        _verbose(f"Applying time penalty: {over_time} seconds over time")
        time_penalty = (2 / 3) ** over_time

        extra_info_dict["time_penalty"] = time_penalty

        # apply time penalty to the reward
        reward *= time_penalty

    # apply size and quantity penalties
    reward *= (2 / 3) ** (size_penalty + qty_penalty)

    return reward, extra_info_dict


def get_chunk_hash(chunk: str) -> str:
    return hashlib.sha256(chunk.encode()).hexdigest()


def get_chunks_hash(chunks: List[str] | None) -> str:
    if chunks is None:
        return ""

    if len(chunks) == 0:
        return ""

    final_hash = get_chunk_hash(re.sub(r"\s+", " ", chunks[0]).strip())
    for chunk in chunks[1:]:
        final_hash += get_chunk_hash(re.sub(r"\s+", " ", chunk).strip())

    return final_hash


def get_rewards(
    self,
    document: str,
    chunk_size: int,
    chunk_qty: int,
    responses: List[chunkSynapse],
<<<<<<< HEAD
) -> Tuple[np.ndarray[np.float64], List[dict]]:
=======
    override_client: OpenAI | None = None,
    override_num_embeddings: int | None = None,
) -> Tuple[np.ndarray, List[dict]]:
>>>>>>> 8c00fd79
    """
    Get the rewards for the given query and responses, returning the rewards and extra info (penalties, timing, etc.) for each response.

    Args:
    - document (str): The document to be chunked.
    - chunk_size (int): The soft max size of a chunk in characters before penalties are applied.
    - chunk_qty (int): The soft max number of chunks before penalties are applied.
    - responses (List[chunkSynapse]): A list of responses from the miner.

    Returns:
    - np.ndarray: An array of rewards for each response.
    - List[dict]: A list of extra info (penalties, timing, etc.) for each response.
    """

    rewards = np.zeros(len(responses))
    extra_infos = []

    chunks_hash_to_info = {}
    hashes = []
    for response in responses:
        chunks_hash = get_chunks_hash(response.chunks) if response is not None else ""
        if chunks_hash not in hashes and response is not None:
            try:
                reward_value, extra_info = reward(
                    self,
                    document,
                    chunk_size,
                    chunk_qty,
                    response,
                    override_client=override_client,
                    override_num_embeddings=override_num_embeddings,
                )
            except Exception as e:
                bt.logging.error(
                    f"Error calculating reward for response {response.name}, axon {response.axon.hotkey[:10]}: {e}"
                )
                reward_value = 0
                extra_info = {}

            chunks_hash_to_info[chunks_hash] = {
                "reward": reward_value,
                "extra_info": extra_info,
            }
        hashes.append(chunks_hash)

<<<<<<< HEAD
            # store the reward for the response
            rewards[i] = np.float64(reward_value)
            extra_infos.append(extra_info)
        except Exception as e:
            # if there is an error, log it and set the reward to 0
            print(
                f"Error calculating reward for response {response.name}, axon {response.axon.hotkey[:10]}: {e}"
            )
            rewards[i] = np.float64(0)
=======
    for i, response in enumerate(responses):
        chunks_hash = hashes[i]

        chunks_info = chunks_hash_to_info.get(chunks_hash)

        if chunks_info:
            rewards[i] = float(chunks_info["reward"])
            extra_infos.append(chunks_info["extra_info"])
        else:
            rewards[i] = 0
>>>>>>> 8c00fd79
            extra_infos.append({})

    return rewards, extra_infos


def rank_responses(
    rewards: np.ndarray[np.float64],
) -> np.ndarray[np.int32]:
    """
    Returns an array containing the ranks of the responses using their rewards. Higher reward is better.    Higher reward is better. Ties are broken by shorter process time.

    Args:
    - rewards (np.ndarray): The array of rewards that were calculated.

    Returns:
    - np.ndarray: Array of ranks for each response.
    """

    reward_to_count = {}
    for reward in rewards:
        if reward in reward_to_count:
            reward_to_count[reward] += 1
        else:
            reward_to_count[reward] = 1

    reward_to_rank = {}
    rank = 0
    for reward in sorted(reward_to_count.keys(), reverse=True):
        reward_to_rank[reward] = rank
        rank += reward_to_count[reward]

<<<<<<< HEAD
        if rewards[next_best_index] == 0:
            # should not be ranked
            response_ranks[next_best_index] = np.int32(-1)
        else:
            response_ranks[next_best_index] = np.int32(rank)
            rank += 1
=======
    response_ranks = np.zeros_like(rewards)
    for i, reward in enumerate(rewards):
        if reward == 0:
            response_ranks[i] = -1
        else:
            response_ranks[i] = reward_to_rank[reward]

    return np.array(response_ranks)


def rank_responses_global(
    self: Validator,
    group_rank_values: np.ndarray[np.float64],
    ranked_responses: np.ndarray[int],
    miner_group_uids: np.ndarray[int],
    override_scores: np.ndarray[float] | None = None,
) -> np.ndarray[int]:
    # inf means the response should not be ranked
    ranked_responses_global = np.full_like(ranked_responses, np.inf)

    scores = override_scores if override_scores is not None else self.scores

    ranked_responses = ranked_responses.astype(int)

    # loop through the ranked responses and assign a global rank to each response
    for i, rank in enumerate(ranked_responses):
        if rank != -1:
            bt.logging.debug(f"rank: {rank}, group_rank_values: {group_rank_values}")
            rank_value = group_rank_values[rank]
            ranked_responses_global[i] = rank_value
        elif not np.isinf(scores[miner_group_uids[i]]):
            # give response worst rank in the group
            ranked_responses_global[i] = group_rank_values[-1]
>>>>>>> 8c00fd79

    return ranked_responses_global


class smallChunk:
    def __init__(self, sourceChunk: str, text: str):
        self.sourceChunk = sourceChunk
        self.text = text<|MERGE_RESOLUTION|>--- conflicted
+++ resolved
@@ -16,16 +16,14 @@
 # OF CONTRACT, TORT OR OTHERWISE, ARISING FROM, OUT OF OR IN CONNECTION WITH THE SOFTWARE OR THE USE OR OTHER
 # DEALINGS IN THE SOFTWARE.
 
-import difflib
 import hashlib
 from math import ceil, e
 from typing import List, Tuple
 
 from openai import OpenAI
-from sympy import O
 from chunking.protocol import chunkSynapse
 from random import sample
-from nltk.tokenize import sent_tokenize, word_tokenize, wordpunct_tokenize
+from nltk.tokenize import sent_tokenize, wordpunct_tokenize
 import numpy as np
 
 from chunking.utils.tokens import num_tokens_from_string
@@ -399,13 +397,9 @@
     chunk_size: int,
     chunk_qty: int,
     responses: List[chunkSynapse],
-<<<<<<< HEAD
-) -> Tuple[np.ndarray[np.float64], List[dict]]:
-=======
     override_client: OpenAI | None = None,
     override_num_embeddings: int | None = None,
 ) -> Tuple[np.ndarray, List[dict]]:
->>>>>>> 8c00fd79
     """
     Get the rewards for the given query and responses, returning the rewards and extra info (penalties, timing, etc.) for each response.
 
@@ -451,17 +445,6 @@
             }
         hashes.append(chunks_hash)
 
-<<<<<<< HEAD
-            # store the reward for the response
-            rewards[i] = np.float64(reward_value)
-            extra_infos.append(extra_info)
-        except Exception as e:
-            # if there is an error, log it and set the reward to 0
-            print(
-                f"Error calculating reward for response {response.name}, axon {response.axon.hotkey[:10]}: {e}"
-            )
-            rewards[i] = np.float64(0)
-=======
     for i, response in enumerate(responses):
         chunks_hash = hashes[i]
 
@@ -472,7 +455,6 @@
             extra_infos.append(chunks_info["extra_info"])
         else:
             rewards[i] = 0
->>>>>>> 8c00fd79
             extra_infos.append({})
 
     return rewards, extra_infos
@@ -504,14 +486,6 @@
         reward_to_rank[reward] = rank
         rank += reward_to_count[reward]
 
-<<<<<<< HEAD
-        if rewards[next_best_index] == 0:
-            # should not be ranked
-            response_ranks[next_best_index] = np.int32(-1)
-        else:
-            response_ranks[next_best_index] = np.int32(rank)
-            rank += 1
-=======
     response_ranks = np.zeros_like(rewards)
     for i, reward in enumerate(rewards):
         if reward == 0:
@@ -523,7 +497,7 @@
 
 
 def rank_responses_global(
-    self: Validator,
+    self,
     group_rank_values: np.ndarray[np.float64],
     ranked_responses: np.ndarray[int],
     miner_group_uids: np.ndarray[int],
@@ -545,7 +519,6 @@
         elif not np.isinf(scores[miner_group_uids[i]]):
             # give response worst rank in the group
             ranked_responses_global[i] = group_rank_values[-1]
->>>>>>> 8c00fd79
 
     return ranked_responses_global
 
