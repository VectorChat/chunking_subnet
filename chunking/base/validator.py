# The MIT License (MIT)
# Copyright © 2023 Yuma Rao
# Copyright © 2024 VectorChat

# Permission is hereby granted, free of charge, to any person obtaining a copy of this software and associated
# documentation files (the “Software”), to deal in the Software without restriction, including without limitation
# the rights to use, copy, modify, merge, publish, distribute, sublicense, and/or sell copies of the Software,
# and to permit persons to whom the Software is furnished to do so, subject to the following conditions:

# The above copyright notice and this permission notice shall be included in all copies or substantial portions of
# the Software.

# THE SOFTWARE IS PROVIDED “AS IS”, WITHOUT WARRANTY OF ANY KIND, EXPRESS OR IMPLIED, INCLUDING BUT NOT LIMITED TO
# THE WARRANTIES OF MERCHANTABILITY, FITNESS FOR A PARTICULAR PURPOSE AND NONINFRINGEMENT. IN NO EVENT SHALL
# THE AUTHORS OR COPYRIGHT HOLDERS BE LIABLE FOR ANY CLAIM, DAMAGES OR OTHER LIABILITY, WHETHER IN AN ACTION
# OF CONTRACT, TORT OR OTHERWISE, ARISING FROM, OUT OF OR IN CONNECTION WITH THE SOFTWARE OR THE USE OR OTHER
# DEALINGS IN THE SOFTWARE.

import os
import copy
from fastapi import FastAPI, HTTPException
import numpy as np
import asyncio
import threading
import bittensor as bt
import time
import requests

import uvicorn
import chunking
import traceback

from dotenv import load_dotenv

from typing import List, Literal, Union
from math import floor

from chunking.base.neuron import BaseNeuron
import wandb
from wandb.apis.public.runs import Runs, Run
import sympy as sp

<<<<<<< HEAD
from chunking.validator.integrated_api import setup_routes
from chunking.validator.types import EndTournamentRoundInfo
=======
from chunking.utils.score import get_rank_value_to_adjusted_alpha

>>>>>>> 8c00fd79

load_dotenv()


class BaseValidatorNeuron(BaseNeuron):
    """
    Base class for Bittensor validators. Your validator should inherit from this class.
    """

    neuron_type: str = "ValidatorNeuron"

    # @classmethod
    # def add_args(cls, parser: argparse.ArgumentParser):
    #     super().add_args(parser)
    #     add_validator_args(cls, parser)

    def __init__(self, config=None):
        super().__init__(config=self.config())

        bt.logging.info(f"wandb off: {self.config.wandb.wandb_off}")

        if not self.config.wandb.wandb_off:
            # connect to wandb run
            self._setup_wandb()
        # Save a copy of the hotkeys to local memory.
        self.hotkeys = copy.deepcopy(self.metagraph.hotkeys)

        # Dendrite lets us send messages to other nodes (axons) in the network.
        self.dendrite = bt.dendrite(wallet=self.wallet)
        bt.logging.info(f"Dendrite: {self.dendrite}")

        # Set up initial scoring weights for validation, scores serve as the moving average of each miner's rank. A lower score is better.
        bt.logging.info("Building validation weights.")
        self.scores = np.full(
            shape=self.metagraph.n, fill_value=np.inf, dtype=np.float64
        )

        bt.logging.debug(f"Initial scores: {self.scores}")

        # initial rankings is the index of the miner in the metagraph.
        # rankings array represents rank of each miner for this validator's tournament. The index is the rank and the value is the uid of the miner.
        self.rankings = np.array(range(self.metagraph.n))

        # load tournament state from disk, if it exists.
        self.load_state()

        # Init sync with the network. Updates the metagraph.
        self.sync_articles()
        self.sync()

        # Serve axon to enable external connections.
        if not self.config.neuron.axon_off:
            self.serve_axon()
        else:
            bt.logging.warning("axon off, not serving ip to chain.")

        # Create asyncio event loop to manage async tasks.
        self.loop = asyncio.get_event_loop()

        self.app = FastAPI()
        self.score_update_queue: asyncio.Queue[EndTournamentRoundInfo] = asyncio.Queue()
        bt.logging.info("Initialized queue")
        setup_routes(self)
        bt.logging.info("Setup routes")

        # setup for running background thread
        self.should_exit: bool = False
        self.is_running: bool = False
        self.thread: Union[threading.Thread, None] = None
        self.lock = asyncio.Lock()

    def _find_valid_wandb_run(self, runs: Runs) -> Run | None:
        """
        Find a valid wandb run for this validator given a list of wandb runs. The run must be signed by the validator's hotkey.
        """
        for run in runs:
            sig = run.config.get("signature")
            if not sig:
                continue

            verified = self.wallet.hotkey.verify(run.id.encode(), bytes.fromhex(sig))

            if verified:
                bt.logging.info(f"Found valid run: {run.id}")
                return run
            else:
                bt.logging.warning(
                    f"Found invalid run: {run.id}, looking for another run"
                )

        return None

    def _get_latest_wandb_run(self, project_name: str) -> Run | None:
        """
        Get the latest valid wandb run for this validator.
        """
        api = wandb.Api()
        latest_runs: Runs = api.runs(
            f"{chunking.ENTITY}/{project_name}",
            {
                "config.hotkey": self.wallet.hotkey.ss58_address,
                "config.type": "validator",
            },
            order="-created_at",
        )
        return self._find_valid_wandb_run(latest_runs)

    def _start_new_wandb_run(self, project_name: str, run_name: str) -> Run:
        """
        Start a new wandb run for this validator if no valid wandb run exists for this validator and version.
        """
        run = wandb.init(
            name=run_name,
            project=project_name,
            entity=chunking.ENTITY,
            config=self.config,
            dir=self.config.full_path,
            reinit=False,
        )
        signature = self.wallet.hotkey.sign(run.id.encode()).hex()
        self.config.signature = signature
        bt.logging.success(
            f"Started wandb run for project '{project_name}', name: '{run_name}', id: '{run.id}'"
        )
        return run

    def _find_existing_wandb_run(self, version: str, uid: int) -> Run | None:
        """
        Find a valid wandb run for this validator given a list of wandb runs. The run must be signed by the validator's hotkey and match the validator's uid and version.
        """
        api = wandb.Api()
        latest_runs: Runs = api.runs(
            f"{chunking.ENTITY}/{self.config.wandb.project_name}",
            {
                "config.hotkey": self.wallet.hotkey.ss58_address,
                "config.type": "validator",
                "config.version": version,
                "config.uid": uid,
            },
            order="-created_at",
        )
        bt.logging.debug(
            f"Found {len(latest_runs)} runs with version {version} and uid {uid}"
        )
        return self._find_valid_wandb_run(latest_runs)

    def _resume_wandb_run(self, run: Run, project_name: str):
        """
        Resume a wandb run for this validator.
        """
        wandb.init(
            entity=chunking.ENTITY, project=project_name, id=run.id, resume="must"
        )
        bt.logging.success(
            f"Resumed wandb run '{run.name}' for project '{project_name}'"
        )

    def _get_wandb_project_name(self):
        if self.config.subtensor.chain_endpoint == "test":
            return "chunking-testnet"
        return self.config.wandb.project_name

    def _setup_wandb(self):
        """
        Setup wandb for this validator.

        This function will start a new wandb run if no valid wandb run exists for this validator and version.
        If a valid wandb run exists, it will resume the wandb run.
        """
        if (
            os.environ.get("WANDB_API_KEY") is None
            or os.environ.get("WANDB_API_KEY") == ""
        ):
            raise Exception("WANDB_API_KEY environment variable must be set")

        else:
            try:
                project_name = self._get_wandb_project_name()

                latest_run = self._get_latest_wandb_run(project_name)

                run_name = f"validator-{self.uid}-{chunking.__version__}"

                self.config.uid = self.uid
                self.config.hotkey = self.wallet.hotkey.ss58_address
                self.config.run_name = run_name
                self.config.version = chunking.__version__
                self.config.type = "validator"

                if not latest_run:
                    self._start_new_wandb_run(project_name, run_name)
                else:
                    # check if uid or version has changed
                    if (
                        latest_run.config.get("version") != chunking.__version__
                        or latest_run.config.get("uid") != self.uid
                    ):
                        bt.logging.info(
                            f"Found run with different version or uid ({latest_run.name})"
                        )

                        existing_run = self._find_existing_wandb_run(
                            chunking.__version__, self.uid
                        )

                        if not existing_run:
                            bt.logging.info(
                                f"Could not find existing run with version {chunking.__version__} and uid {self.uid}, starting new run"
                            )
                            self._start_new_wandb_run(project_name, run_name)
                        else:
                            bt.logging.info(
                                f"Found existing run with version {chunking.__version__} and uid {self.uid}, resuming run"
                            )
                            self._resume_wandb_run(existing_run, project_name)
                    else:
                        self._resume_wandb_run(latest_run, project_name)

                # always update config
                wandb.config.update(self.config, allow_val_change=True)

            except Exception as e:
                raise Exception(f"Error in init_wandb: {e}")

    def serve_axon(self):
        """Serve axon to enable external connections."""

        bt.logging.info("serving ip to chain...")
        try:
            self.axon = bt.axon(wallet=self.wallet, config=self.config)

            try:
                self.subtensor.serve_axon(
                    netuid=self.config.netuid,
                    axon=self.axon,
                )
                bt.logging.info(
                    f"Running validator {self.axon} on network: {self.config.subtensor.chain_endpoint} with netuid: {self.config.netuid}"
                )
            except Exception as e:
                bt.logging.error(f"Failed to serve Axon with exception: {e}")
                traceback.print_exc()
                pass

        except Exception as e:
            bt.logging.error(f"Failed to create Axon initialize with exception: {e}")
            traceback.print_exc()
            pass

    def start_api(self):
        host = "0.0.0.0"
        port = 8080
        bt.logging.info(f"Starting Chunking API on {host}:{port}")
        uvicorn.run(self.app, host=host, port=port)
        bt.logging.success(f"Chunking API started on {host}:{port}")

    async def concurrent_forward(self):
        """
        Run multiple forwards in parallel
        """
        coroutines = [
            self.forward() for _ in range(self.config.neuron.num_concurrent_forwards)
        ]
        await asyncio.gather(*coroutines)

    def run(self):
        """
        Main loop for the validator.

        This function performs the following primary tasks:
        1. Make sure the validator is registered on the network and sync the metagraph.
        2. Start main validator loop.
            2.1. Run a tournament round (currently not parallelized), in this tournament round the validator chooses a random miner group to query with a task. If organic queries are allowed,
            it checks an external task api to get an organic task (from the outside world). If organic queries are not allowed or there are no organic tasks available, it creates a synthetic task, currently
            Wikipedia articles between 10k - 100k characters. Miner are rewarded based on the chunks they return for the task. They are then ranked within their group and this new ranking is used to update the global
            moving average rank (`scores`) for each miner this moving average is then used to set the current global rankings for all miners in this validators tournament. The global ranking ultimately determines the
            weight each miner receives. The round info and updated scores/rankings are logged to wandb.
            2.2 Sync the metagraph and set weights if necessary.
            2.3 Save the current tournament state to disk.
            2.4 Sleep for a specified interval, repeat.

<<<<<<< HEAD

=======
>>>>>>> 8c00fd79
        Note:
            - The function leverages the global configurations set during the initialization of the miner.
            - The miner's axon serves as its interface to the Bittensor network, handling incoming and outgoing requests.

        Raises:
            KeyboardInterrupt: If the miner is stopped by a manual interruption.
            Exception: For unforeseen errors during the miner's operation, which are logged for diagnosis.
        """

        # Check that validator is registered on the network.
        # self.sync()
        # self.sync_articles()
        bt.logging.info(f"Validator starting at block: {self.block}")

        interval_seconds = self.config.neuron.synthetic_query_interval_seconds

        # This loop maintains the validator's operations until intentionally stopped.
        try:
            while True:
                bt.logging.info(f"step({self.step}) block({self.block})")

                # Sync metagraph and potentially set weights.
                self.sync()
                self.sync_articles()

                # Run multiple forwards concurrently.
                self.loop.run_until_complete(self.concurrent_forward())

                # Process any queued score updates.
                self.loop.run_until_complete(self.process_score_updates())

                # Check if we should exit.
                if self.should_exit:
                    break

                # Save the current tournament state to disk.
                self.save_state()

                bt.logging.debug(
                    f"step({self.step}) block({self.block}) completed!, sleeping for {interval_seconds} seconds"
                )
                self.step += 1

                time.sleep(interval_seconds)

        # If someone intentionally stops the validator, it'll safely terminate operations.
        except KeyboardInterrupt:
            self.axon.stop()
            bt.logging.success("Validator killed by keyboard interrupt.")
            exit()

        # In case of unforeseen errors, the validator will log the error and continue operations.
        except Exception as err:
            bt.logging.error("Error during validation", str(err))
            traceback.print_exc()

    def run_in_background_thread(self):
        """
        Starts the validator's operations in a background thread upon entering the context.
        This method facilitates the use of the validator in a 'with' statement.
        """
        if not self.is_running:
            bt.logging.info("Starting validator in background thread.")
            self.should_exit = False
            self.thread = threading.Thread(target=self.run, daemon=True)
            self.thread.start()
            self.start_api()
            self.is_running = True
            bt.logging.success("Started")

    def stop_run_thread(self):
        """
        Stops the validator's operations that are running in the background thread.
        """
        if self.is_running:
            bt.logging.debug("Stopping validator in background thread.")
            self.should_exit = True
            self.thread.join(5)
            self.is_running = False
            bt.logging.debug("Stopped")

    def __enter__(self):
        self.run_in_background_thread()
        return self

    def __exit__(self, exc_type, exc_value, traceback):
        """
        Stops the validator's background operations upon exiting the context.
        This method facilitates the use of the validator in a 'with' statement.

        Args:
            exc_type: The type of the exception that caused the context to be exited.
                      None if the context was exited without an exception.
            exc_value: The instance of the exception that caused the context to be exited.
                       None if the context was exited without an exception.
            traceback: A traceback object encoding the stack trace.
                       None if the context was exited without an exception.
        """
        wandb.finish()

        if self.is_running:
            bt.logging.debug("Stopping validator in background thread.")
            self.should_exit = True
            self.thread.join(5)
            self.is_running = False
            bt.logging.debug("Stopped")

    @staticmethod
    def _get_raw_weights(scores: np.ndarray, rankings: np.ndarray):
        """
        Gets the raw weights based on scores/rankings.

        The top `num_weights_cap` miners receive a weight of `(1/2)^i` where `i` is the rank of the miner.
        If there are more than `num_weights_cap` active miners, the weight distribution is linear from the `num_weights_cap`th miner to the last active miner.
        """

        assert len(scores) == len(
            rankings
        ), "scores and rankings must be the same length"

        if not isinstance(scores, np.ndarray):
            bt.logging.warning(
                f"scores is not a numpy array, found {type(scores)}, converting to numpy array"
            )
            scores = np.array(scores)

            if not isinstance(rankings, np.ndarray):
                bt.logging.warning(
                    f"rankings is not a numpy array, found {type(rankings)}, converting to numpy array"
                )
                rankings = np.array(rankings)

        bt.logging.debug(f"scores len: {len(scores)}, rankings len: {len(rankings)}")

        num_weights_cap = 7

        # initialize raw weights to 0
        n = len(scores)
        raw_weights = np.zeros(n)

        # assign weights to top `num_weights_cap` miners
        i = 0
        for uid in rankings:
            if i >= num_weights_cap:
                break
            if np.isinf(scores[uid]):
                continue
            raw_weights[uid] = (1 / 2) ** i  # (1/2)^i where i is the rank (0-indexed)
            i += 1

        # num active miners is number of uids with finite scores
        num_active_miners = np.sum(np.isfinite(scores))

        bt.logging.debug(f"num_active_miners: {num_active_miners}")

        # only use linear distro if there are more than num_weights_cap active miners,
        # and we are not at the last active miner
        if (
            i >= num_weights_cap
            and i < num_active_miners
            and scores[rankings[i]] != np.inf
        ):
            # calculate the weight that would be given to place `num_weights_cap` (or the last place if fewer than `num_weights_cap`)
            last_top_weight = (1 / 2) ** (min(num_weights_cap, i))

            left = i
            right = num_active_miners

            # first constraint, integration from left to right should be equal to `last_top_weight`
            m_1 = (right**2 / 2) - (left**2 / 2)
            b_1 = right - left
            r_1 = last_top_weight

            # second constraint, y = 0 at right point
            m_2 = right
            b_2 = 1
            r_2 = 0

            matrix = np.array([[m_1, b_1, r_1], [m_2, b_2, r_2]])

            bt.logging.debug(f"matrix: {matrix}")

            # Solve for m and b
            matrix_rref = sp.Matrix(matrix).rref()
            bt.logging.debug(f"matrix_rref: {matrix_rref}")

            true_m = matrix_rref[0][2]
            true_b = matrix_rref[0][5]

            # linear function that assigns weights to miners
            def f(x: int):
                return max(0, true_m * x + true_b)

            bt.logging.debug(f"f({left}) = {f(left)}, f({right}) = {f(right)}")

            total = 0

            # assign weights to remaining miners
            for rank in range(left, min(right, n)):
                uid = rankings[rank]

                total += f(rank)
                if np.isinf(scores[uid]):
                    break
                raw_weights[uid] = f(rank)

            bt.logging.debug(
                f"last_top_weight = {last_top_weight}, linear fn sum = {total}"
            )

        return raw_weights

    def set_weights_on_chain(self, uint_uids: List[int], uint_weights: List[int]):
        result, msg = self.subtensor.set_weights(
            wallet=self.wallet,
            netuid=self.config.netuid,
            uids=uint_uids,
            weights=uint_weights,
            wait_for_finalization=False,
            wait_for_inclusion=True,
            version_key=self.spec_version,
        )
        return result, msg

    def set_weights(self: "BaseValidatorNeuron"):
        """
        Sets the validator weights to the metagraph hotkeys based on the scores it has received from the miners. The weights determine the trust and incentive level the validator assigns to miner nodes on the network.
        """

        bt.logging.debug("setting weights")

        if np.isnan(self.scores).any():
            bt.logging.warning(
                f"Scores contain NaN values. This may be due to a lack of responses from miners, or a bug in your reward functions."
            )

        bt.logging.debug(f"self.scores = {self.scores}")

        if len(self.scores) != len(self.rankings):
            bt.logging.warning(
                f"scores and rankings are different lengths, adjusting rankings to match scores"
            )
            self.rankings = np.argsort(self.scores)

        raw_weights = self._get_raw_weights(self.scores, self.rankings)

        bt.logging.debug("raw_weights", raw_weights)
        bt.logging.debug("raw_weight_uids", str(self.metagraph.uids.tolist()))
        # Process the raw weights to final_weights via subtensor limitations.
        (
            processed_weight_uids,
            processed_weights,
        ) = chunking.base.utils.process_weights_for_netuid(
            uids=self.metagraph.uids,
            weights=raw_weights,
            netuid=self.config.netuid,
            subtensor=self.subtensor,
            metagraph=self.metagraph,
            skip_exclude=True,
        )
        bt.logging.debug("processed_weights", processed_weights)
        bt.logging.debug("processed_weight_uids", processed_weight_uids)

        # Convert to uint16 weights and uids.
        (
            uint_uids,
            uint_weights,
        ) = bt.utils.weight_utils.convert_weights_and_uids_for_emit(
            uids=processed_weight_uids, weights=processed_weights
        )
        bt.logging.debug("uint_weights", uint_weights)
        bt.logging.debug("uint_uids", uint_uids)

        # log the weights that would be set on chain
        wandb_data = {"weights": {}}
        for uid, weight in zip(uint_uids, uint_weights):
            wandb_data["weights"][str(uid)] = weight
        if not self.config.wandb.wandb_off:
            wandb.log(wandb_data)

        if self.config.neuron.skip_set_weights_extrinsic:
            bt.logging.warning("Skipping set_weights extrinsic call.")
            return

        try:
            result, msg = self.set_weights_on_chain(uint_uids, uint_weights)
            if result is True:
                bt.logging.success(
                    f"set_weights extrinsic submitted successfully!: {msg}"
                )
            else:
                bt.logging.error(f"set_weights failed: {msg}")
        except Exception as e:
            bt.logging.error(f"Error setting weights: {e}")
            traceback.print_exc()

    def resync_metagraph(self):
        """Resyncs the metagraph and updates the hotkeys and moving averages based on the new metagraph."""
        bt.logging.info("resync_metagraph()")

        # Copies state of metagraph before syncing.
        previous_metagraph = copy.deepcopy(self.metagraph)

        success = super().resync_metagraph()

        if not success:
            bt.logging.error("Metagraph sync failed, skipping this step.")
            return

        # Check if the metagraph axon info has changed.
        # if previous_metagraph.axons == self.metagraph.axons:
        #     bt.logging.debug("metagraph axons are the same, nothing to update")
        #     return

        bt.logging.info("Metagraph updated, re-syncing hotkeys")

        # Reset scores for all hotkeys that have been replaced
        for uid, hotkey in enumerate(self.hotkeys):
            if hotkey != self.metagraph.hotkeys[uid]:
                self.scores[uid] = np.inf

        # Check to see if the metagraph has changed size.
        # If so, we need to add new hotkeys and scores
        if len(self.hotkeys) < len(self.metagraph.hotkeys):
            cur_scores = self.scores
            placeholder_scores = np.full((self.metagraph.n), np.inf).astype(np.float64)

            placeholder_scores[: len(cur_scores)] = cur_scores

            self.scores = placeholder_scores
            bt.logging.debug(f"Added new hotkeys, new scores: {self.scores}")

        # Update the hotkeys.
        self.hotkeys = copy.deepcopy(self.metagraph.hotkeys)

    async def queue_score_update(
        self,
<<<<<<< HEAD
        end_tournament_round_info: EndTournamentRoundInfo,
    ):
        try:
            await self.score_update_queue.put(end_tournament_round_info)
        except Exception as e:
            bt.logging.error(f"Error queuing score update: {e}")
            traceback.print_exc()

    async def process_score_updates(self):
        while not self.score_update_queue.empty():
            end_tournament_round_info = await self.score_update_queue.get()
            bt.logging.debug(
                f"Processing score update for {end_tournament_round_info.miner_group_uids}, task type: {end_tournament_round_info.task_type}"
            )
            await self.update_scores(end_tournament_round_info)

    async def update_scores(
        self,
        end_tournament_round_info: EndTournamentRoundInfo,
=======
        wandb_data: dict,
        ranks: np.ndarray[np.float64],
        uids: List[int],
        task_type: Literal["organic", "synthetic"],
        alpha: float,
>>>>>>> 8c00fd79
    ):
        """
        Updates `self.scores` and `self.rankings` for the miners that were part of a specific tournament round.

        `self.scores` is the exponential moving average rank of the miners.
        `self.rankings` is the sorted list of uids based on the scores (rank moving average).

        Args:
            wandb_data (dict): Dictionary to store data for wandb logging.
            ranks (np.ndarray): Array of ranks for the miners, length of num miners in tournament round.
            uids (List[int]): List of uids for the miners, length of num miners in tournament round.
            task_type (Literal["organic", "synthetic"]): Type of task that the miners were part of.
            alpha (float): Exponential moving average factor.
        """

        wandb_data = end_tournament_round_info.wandb_data
        ranks = end_tournament_round_info.ranked_responses_global
        uids = end_tournament_round_info.miner_group_uids
        task_type = end_tournament_round_info.task_type
        alpha = end_tournament_round_info.alpha

        self.scores = self.scores.astype(np.float64)
        # Check if rewards contains NaN values.
        if np.isnan(ranks).any():
            bt.logging.warning(f"NaN values detected in rewards: {ranks}")
            # Replace any NaN values in rewards with inf.
            ranks = np.nan_to_num(ranks, nan=np.inf)

        if isinstance(uids, np.ndarray):
            uids_array = uids.copy()
        else:
            uids_array = np.array(uids)

        # Update scores with rewards produced by this step.
        # bt.logging.debug(
        #     f"Previous scores: {self.scores}, ranks: {ranks}, uids: {uids_array}"
        # )

        bt.logging.debug(f"group alpha: {alpha}")

        rank_value_to_adjusted_alpha = get_rank_value_to_adjusted_alpha(ranks, alpha)

        for rank, uid in zip(ranks, uids_array):
            if np.isinf(rank):
                continue

            adjusted_alpha = rank_value_to_adjusted_alpha[rank]

            bt.logging.debug(
                f"uid: {uid}, rank: {rank}, adjusted_alpha: {adjusted_alpha}"
            )
            score_str = f"score: {self.scores[uid]} -> "

            # initialize score if it is np.inf
            if np.isinf(self.scores[uid]):
                self.scores[uid] = adjusted_alpha * rank + (1 - adjusted_alpha) * floor(
                    np.sum(np.isfinite(self.scores)) / 2
                )
            elif self.scores[uid] < 0:
                self.scores[uid] = np.inf
            else:
                self.scores[uid] = (
                    adjusted_alpha * rank + (1 - adjusted_alpha) * self.scores[uid]
                )

            score_str += f"{self.scores[uid]}"
            bt.logging.debug(score_str)

        # bt.logging.debug(f"Updated moving avg scores: {self.scores}")

        self.rankings = np.argsort(self.scores)

        # log scores and rankings and other data to wandb for synthetic queries
        if task_type == "synthetic":
            for uid in uids_array:
                # wandb_data["all_rankings"][str(uid)] = list(self.rankings).index(uid)
                wandb_data["group"]["scores"][str(uid)] = self.scores[uid]

            for uid in range(len(self.scores)):
                wandb_data["all"]["scores"][str(uid)] = self.scores[uid]

            for rank in range(len(self.rankings)):
                uid = self.rankings[rank]
                wandb_data["all"]["rankings"][str(uid)] = rank

            # bt.logging.debug(f"Logging wandb_data: {wandb_data}")
            bt.logging.info("Logging wandb_data")
            if not self.config.wandb.wandb_off:
                wandb.log(wandb_data)

        # bt.logging.debug(f"Updated rankings: {self.rankings}")

    def save_state(self):
        """Saves the state of the validator to a file."""
        bt.logging.info("Saving validator state.")

        # Save the state of the validator to file.
        np.savez(
            self.config.neuron.full_path + "/state.npz",
            step=self.step,
            scores=self.scores,
            rankings=self.rankings,
            articles=self.articles,
            hotkeys=self.hotkeys,
        )

        bt.logging.info(f"Saved validator state.")
        bt.logging.debug(
            f"Saved state for {len(self.hotkeys)} hotkeys, saved {len(self.articles)} articles"
        )

    def load_state(self):
        """Loads the state of the validator from a file."""
        bt.logging.info("Loading validator state.")
        if not os.path.exists(self.config.neuron.full_path + "/state.npz"):
            return

        # Load the state of the validator from file.
        state = np.load(self.config.neuron.full_path + "/state.npz")
        self.step = state["step"]
        self.scores = state["scores"]
        self.hotkeys = state["hotkeys"]
        self.rankings = state["rankings"]
        self.articles = state["articles"]

        bt.logging.info(f"Loaded validator state.")
        bt.logging.debug(
            f"Loaded state: Step: {self.step}, Scores: {self.scores}, Hotkeys: {self.hotkeys}, rankings: {self.rankings}, {len(self.articles)} articles"
        )

    def sync_articles(self):
        try:
            bt.logging.debug(f"syncing articles")
            articles = []
            response = requests.get(
                "https://en.wikipedia.org/w/api.php",
                params={
                    "action": "query",
                    "format": "json",
                    "list": "categorymembers",
                    "cmpageid": "8966941",
                    "cmprop": "ids",
                    "cmlimit": "max",
                },
            ).json()

            articles.extend(
                [page["pageid"] for page in response["query"]["categorymembers"]]
            )
            continuation = response.get("continue")
            while continuation is not None:
                response = requests.get(
                    "https://en.wikipedia.org/w/api.php",
                    params={
                        "action": "query",
                        "format": "json",
                        "list": "categorymembers",
                        "cmpageid": "8966941",
                        "cmprop": "ids",
                        "cmlimit": "max",
                        "cmcontinue": continuation.get("cmcontinue"),
                    },
                ).json()
                continuation = response.get("continue")
                articles.extend(
                    [page["pageid"] for page in response["query"]["categorymembers"]]
                )
            self.articles = articles
            bt.logging.debug(f"synced articles!")
        except Exception as e:
            bt.logging.error(f"Error syncing articles: {e}")
            traceback.print_exc()<|MERGE_RESOLUTION|>--- conflicted
+++ resolved
@@ -40,13 +40,10 @@
 from wandb.apis.public.runs import Runs, Run
 import sympy as sp
 
-<<<<<<< HEAD
 from chunking.validator.integrated_api import setup_routes
 from chunking.validator.types import EndTournamentRoundInfo
-=======
 from chunking.utils.score import get_rank_value_to_adjusted_alpha
 
->>>>>>> 8c00fd79
 
 load_dotenv()
 
@@ -314,31 +311,31 @@
 
     def run(self):
         """
-        Main loop for the validator.
-
-        This function performs the following primary tasks:
-        1. Make sure the validator is registered on the network and sync the metagraph.
-        2. Start main validator loop.
-            2.1. Run a tournament round (currently not parallelized), in this tournament round the validator chooses a random miner group to query with a task. If organic queries are allowed,
-            it checks an external task api to get an organic task (from the outside world). If organic queries are not allowed or there are no organic tasks available, it creates a synthetic task, currently
-            Wikipedia articles between 10k - 100k characters. Miner are rewarded based on the chunks they return for the task. They are then ranked within their group and this new ranking is used to update the global
-            moving average rank (`scores`) for each miner this moving average is then used to set the current global rankings for all miners in this validators tournament. The global ranking ultimately determines the
-            weight each miner receives. The round info and updated scores/rankings are logged to wandb.
-            2.2 Sync the metagraph and set weights if necessary.
-            2.3 Save the current tournament state to disk.
-            2.4 Sleep for a specified interval, repeat.
-
-<<<<<<< HEAD
-
-=======
->>>>>>> 8c00fd79
-        Note:
-            - The function leverages the global configurations set during the initialization of the miner.
-            - The miner's axon serves as its interface to the Bittensor network, handling incoming and outgoing requests.
-
-        Raises:
-            KeyboardInterrupt: If the miner is stopped by a manual interruption.
-            Exception: For unforeseen errors during the miner's operation, which are logged for diagnosis.
+                Main loop for the validator.
+
+                This function performs the following primary tasks:
+                1. Make sure the validator is registered on the network and sync the metagraph.
+                2. Start main validator loop.
+                    2.1. Run a tournament round (currently not parallelized), in this tournament round the validator chooses a random miner group to query with a task. If organic queries are allowed,
+                    it checks an external task api to get an organic task (from the outside world). If organic queries are not allowed or there are no organic tasks available, it creates a synthetic task, currently
+                    Wikipedia articles between 10k - 100k characters. Miner are rewarded based on the chunks they return for the task. They are then ranked within their group and this new ranking is used to update the global
+                    moving average rank (`scores`) for each miner this moving average is then used to set the current global rankings for all miners in this validators tournament. The global ranking ultimately determines the
+                    weight each miner receives. The round info and updated scores/rankings are logged to wandb.
+                    2.2 Sync the metagraph and set weights if necessary.
+                    2.3 Save the current tournament state to disk.
+                    2.4 Sleep for a specified interval, repeat.
+
+        <<<<<<< HEAD
+
+        =======
+        >>>>>>> main
+                Note:
+                    - The function leverages the global configurations set during the initialization of the miner.
+                    - The miner's axon serves as its interface to the Bittensor network, handling incoming and outgoing requests.
+
+                Raises:
+                    KeyboardInterrupt: If the miner is stopped by a manual interruption.
+                    Exception: For unforeseen errors during the miner's operation, which are logged for diagnosis.
         """
 
         # Check that validator is registered on the network.
@@ -669,7 +666,6 @@
 
     async def queue_score_update(
         self,
-<<<<<<< HEAD
         end_tournament_round_info: EndTournamentRoundInfo,
     ):
         try:
@@ -689,13 +685,6 @@
     async def update_scores(
         self,
         end_tournament_round_info: EndTournamentRoundInfo,
-=======
-        wandb_data: dict,
-        ranks: np.ndarray[np.float64],
-        uids: List[int],
-        task_type: Literal["organic", "synthetic"],
-        alpha: float,
->>>>>>> 8c00fd79
     ):
         """
         Updates `self.scores` and `self.rankings` for the miners that were part of a specific tournament round.
