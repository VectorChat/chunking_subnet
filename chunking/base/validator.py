# The MIT License (MIT)
# Copyright © 2023 Yuma Rao
# Copyright © 2024 VectorChat

# Permission is hereby granted, free of charge, to any person obtaining a copy of this software and associated
# documentation files (the “Software”), to deal in the Software without restriction, including without limitation
# the rights to use, copy, modify, merge, publish, distribute, sublicense, and/or sell copies of the Software,
# and to permit persons to whom the Software is furnished to do so, subject to the following conditions:

# The above copyright notice and this permission notice shall be included in all copies or substantial portions of
# the Software.

# THE SOFTWARE IS PROVIDED “AS IS”, WITHOUT WARRANTY OF ANY KIND, EXPRESS OR IMPLIED, INCLUDING BUT NOT LIMITED TO
# THE WARRANTIES OF MERCHANTABILITY, FITNESS FOR A PARTICULAR PURPOSE AND NONINFRINGEMENT. IN NO EVENT SHALL
# THE AUTHORS OR COPYRIGHT HOLDERS BE LIABLE FOR ANY CLAIM, DAMAGES OR OTHER LIABILITY, WHETHER IN AN ACTION
# OF CONTRACT, TORT OR OTHERWISE, ARISING FROM, OUT OF OR IN CONNECTION WITH THE SOFTWARE OR THE USE OR OTHER
# DEALINGS IN THE SOFTWARE.

import os
import copy
from fastapi import FastAPI
import numpy as np
import asyncio
import threading
import bittensor as bt
import time
import requests
import concurrent.futures
import chunking
import traceback

from dotenv import load_dotenv

from typing import List, Literal, Union
from math import floor

from chunking.base.neuron import BaseNeuron
import wandb
from wandb.apis.public.runs import Runs, Run

import sympy as sp


load_dotenv()


class BaseValidatorNeuron(BaseNeuron):
    """
    Base class for Bittensor validators. Your validator should inherit from this class.
    """

    neuron_type: str = "ValidatorNeuron"

    # @classmethod
    # def add_args(cls, parser: argparse.ArgumentParser):
    #     super().add_args(parser)
    #     add_validator_args(cls, parser)

    def __init__(self, config=None):
        super().__init__(config=self.config())

        # connect to wandb run
        self._setup_wandb()

        # Save a copy of the hotkeys to local memory.
        self.hotkeys = copy.deepcopy(self.metagraph.hotkeys)

        # Dendrite lets us send messages to other nodes (axons) in the network.
        self.dendrite = bt.dendrite(wallet=self.wallet)
        bt.logging.info(f"Dendrite: {self.dendrite}")

        # Set up initial scoring weights for validation, scores serve as the moving average of each miner's rank. A lower score is better.
        bt.logging.info("Building validation weights.")
        self.scores = np.full(
            shape=self.metagraph.n, fill_value=np.inf, dtype=np.float64
        )

        bt.logging.debug(f"Initial scores: {self.scores}")

        # initial rankings is the index of the miner in the metagraph.
        # rankings array represents rank of each miner for this validator's tournament. The index is the rank and the value is the uid of the miner.
        self.rankings = np.array(range(self.metagraph.n))

        # load tournament state from disk, if it exists.
        self.load_state()

        # Init sync with the network. Updates the metagraph.
        self.sync_articles()
        self.sync()

        # Serve axon to enable external connections.
        if not self.config.neuron.axon_off:
            self.serve_axon()
        else:
            bt.logging.warning("axon off, not serving ip to chain.")

        # Create asyncio event loop to manage async tasks.
        self.loop = asyncio.get_event_loop()

        # setup for running background thread
        self.should_exit: bool = False
        self.is_running: bool = False
        self.thread: Union[threading.Thread, None] = None
        self.lock = asyncio.Lock()

        self.app = FastAPI()
        self.task_queue = asyncio.Queue()
        self.setup_routes()


    def _find_valid_wandb_run(self, runs: Runs) -> Run | None:
        """
        Find a valid wandb run for this validator given a list of wandb runs. The run must be signed by the validator's hotkey.
        """
        for run in runs:
            sig = run.config.get("signature")
            if not sig:
                continue

            verified = self.wallet.hotkey.verify(run.id.encode(), bytes.fromhex(sig))

            if verified:
                bt.logging.info(f"Found valid run: {run.id}")
                return run
            else:
                bt.logging.warning(
                    f"Found invalid run: {run.id}, looking for another run"
                )

        return None

    def _get_latest_wandb_run(self, project_name: str) -> Run | None:
        """
        Get the latest valid wandb run for this validator.
        """
        api = wandb.Api()
        latest_runs: Runs = api.runs(
            f"{chunking.ENTITY}/{project_name}",
            {
                "config.hotkey": self.wallet.hotkey.ss58_address,
                "config.type": "validator",
            },
            order="-created_at",
        )
        return self._find_valid_wandb_run(latest_runs)

    def _start_new_wandb_run(self, project_name: str, run_name: str) -> Run:
        """
        Start a new wandb run for this validator if no valid wandb run exists for this validator and version.
        """
        run = wandb.init(
            name=run_name,
            project=project_name,
            entity=chunking.ENTITY,
            config=self.config,
            dir=self.config.full_path,
            reinit=False,
        )
        signature = self.wallet.hotkey.sign(run.id.encode()).hex()
        self.config.signature = signature
        bt.logging.success(
            f"Started wandb run for project '{project_name}', name: '{run_name}', id: '{run.id}'"
        )
        return run

    def _find_existing_wandb_run(self, version: str, uid: int) -> Run | None:
        """
        Find a valid wandb run for this validator given a list of wandb runs. The run must be signed by the validator's hotkey and match the validator's uid and version.
        """
        api = wandb.Api()
        latest_runs: Runs = api.runs(
            f"{chunking.ENTITY}/{self.config.wandb.project_name}",
            {
                "config.hotkey": self.wallet.hotkey.ss58_address,
                "config.type": "validator",
                "config.version": version,
                "config.uid": uid,
            },
            order="-created_at",
        )
        bt.logging.debug(
            f"Found {len(latest_runs)} runs with version {version} and uid {uid}"
        )
        return self._find_valid_wandb_run(latest_runs)

    def _resume_wandb_run(self, run: Run, project_name: str):
        """
        Resume a wandb run for this validator.
        """
        wandb.init(
            entity=chunking.ENTITY, project=project_name, id=run.id, resume="must"
        )
        bt.logging.success(
            f"Resumed wandb run '{run.name}' for project '{project_name}'"
        )

    def _get_wandb_project_name(self):
        if self.config.subtensor.chain_endpoint == "test":
            return "chunking-testnet"
        return self.config.wandb.project_name

    def _setup_wandb(self):
        """
        Setup wandb for this validator.

        This function will start a new wandb run if no valid wandb run exists for this validator and version.
        If a valid wandb run exists, it will resume the wandb run.
        """
        if (
            os.environ.get("WANDB_API_KEY") is None
            or os.environ.get("WANDB_API_KEY") == ""
        ):
            raise Exception("WANDB_API_KEY environment variable must be set")

        else:
            try:
                project_name = self._get_wandb_project_name()

                latest_run = self._get_latest_wandb_run(project_name)

                run_name = f"validator-{self.uid}-{chunking.__version__}"

                self.config.uid = self.uid
                self.config.hotkey = self.wallet.hotkey.ss58_address
                self.config.run_name = run_name
                self.config.version = chunking.__version__
                self.config.type = "validator"

                if not latest_run:
                    self._start_new_wandb_run(project_name, run_name)
                else:
                    # check if uid or version has changed
                    if (
                        latest_run.config.get("version") != chunking.__version__
                        or latest_run.config.get("uid") != self.uid
                    ):
                        bt.logging.info(
                            f"Found run with different version or uid ({latest_run.name})"
                        )

                        existing_run = self._find_existing_wandb_run(
                            chunking.__version__, self.uid
                        )

                        if not existing_run:
                            bt.logging.info(
                                f"Could not find existing run with version {chunking.__version__} and uid {self.uid}, starting new run"
                            )
                            self._start_new_wandb_run(project_name, run_name)
                        else:
                            bt.logging.info(
                                f"Found existing run with version {chunking.__version__} and uid {self.uid}, resuming run"
                            )
                            self._resume_wandb_run(existing_run, project_name)
                    else:
                        self._resume_wandb_run(latest_run, project_name)

                # always update config
                wandb.config.update(self.config, allow_val_change=True)

            except Exception as e:
                raise Exception(f"Error in init_wandb: {e}")

    def serve_axon(self):
        """Serve axon to enable external connections."""

        bt.logging.info("serving ip to chain...")
        try:
            self.axon = bt.axon(wallet=self.wallet, config=self.config)

            try:
                self.subtensor.serve_axon(
                    netuid=self.config.netuid,
                    axon=self.axon,
                )
                bt.logging.info(
                    f"Running validator {self.axon} on network: {self.config.subtensor.chain_endpoint} with netuid: {self.config.netuid}"
                )
            except Exception as e:
                bt.logging.error(f"Failed to serve Axon with exception: {e}")
                traceback.print_exc()
                pass

        except Exception as e:
            bt.logging.error(f"Failed to create Axon initialize with exception: {e}")
            traceback.print_exc()
            pass

    async def concurrent_forward(self):
        """
        Run multiple forwards in parallel
        """
        coroutines = [
            self.forward() for _ in range(self.config.neuron.num_concurrent_forwards)
        ]
        await asyncio.gather(*coroutines)

    def run(self):
        """
        Main loop for the validator.

        This function performs the following primary tasks:
        1. Make sure the validator is registered on the network and sync the metagraph.
        2. Start main validator loop.
            2.1. Run a tournament round (currently not parallelized), in this tournament round the validator chooses a random miner group to query with a task. If organic queries are allowed,
            it checks an external task api to get an organic task (from the outside world). If organic queries are not allowed or there are no organic tasks available, it creates a synthetic task, currently
            Wikipedia articles between 10k - 100k characters. Miner are rewarded based on the chunks they return for the task. They are then ranked within their group and this new ranking is used to update the global
            moving average rank (`scores`) for each miner this moving average is then used to set the current global rankings for all miners in this validators tournament. The global ranking ultimately determines the
            weight each miner receives. The round info and updated scores/rankings are logged to wandb.
            2.2 Sync the metagraph and set weights if necessary.
            2.3 Save the current tournament state to disk.
            2.4 Sleep for a specified interval, repeat.



        Note:
            - The function leverages the global configurations set during the initialization of the miner.
            - The miner's axon serves as its interface to the Bittensor network, handling incoming and outgoing requests.

        Raises:
            KeyboardInterrupt: If the miner is stopped by a manual interruption.
            Exception: For unforeseen errors during the miner's operation, which are logged for diagnosis.
        """

        # Check that validator is registered on the network.
        # self.sync()
        # self.sync_articles()
        bt.logging.info(f"Validator starting at block: {self.block}")

        interval_seconds = self.config.neuron.synthetic_query_interval_seconds

        # This loop maintains the validator's operations until intentionally stopped.
        try:
            while True:
                bt.logging.info(f"step({self.step}) block({self.block})")

                # Sync metagraph and potentially set weights.
                self.sync()
                self.sync_articles()               

                # Run multiple forwards concurrently.
                self.loop.run_until_complete(self.concurrent_forward())

                # Check if we should exit.
                if self.should_exit:
                    break

                # Save the current tournament state to disk.
                self.save_state()

                bt.logging.debug(
                    f"step({self.step}) block({self.block}) completed!, sleeping for {interval_seconds} seconds"
                )
                self.step += 1

                time.sleep(interval_seconds)

        # If someone intentionally stops the validator, it'll safely terminate operations.
        except KeyboardInterrupt:
            self.axon.stop()
            bt.logging.success("Validator killed by keyboard interrupt.")
            exit()

        # In case of unforeseen errors, the validator will log the error and continue operations.
        except Exception as err:
            bt.logging.error("Error during validation", str(err))
            traceback.print_exc()

    def run_in_background_thread(self):
        """
        Starts the validator's operations in a background thread upon entering the context.
        This method facilitates the use of the validator in a 'with' statement.
        """
        if not self.is_running:
            bt.logging.debug("Starting validator in background thread.")
            self.should_exit = False
            self.thread = threading.Thread(target=self.run, daemon=True)
            self.thread.start()
            self.is_running = True
            bt.logging.debug("Started")

    def stop_run_thread(self):
        """
        Stops the validator's operations that are running in the background thread.
        """
        if self.is_running:
            bt.logging.debug("Stopping validator in background thread.")
            self.should_exit = True
            self.thread.join(5)
            self.is_running = False
            bt.logging.debug("Stopped")

    def __enter__(self):
        self.run_in_background_thread()
        return self

    def __exit__(self, exc_type, exc_value, traceback):
        """
        Stops the validator's background operations upon exiting the context.
        This method facilitates the use of the validator in a 'with' statement.

        Args:
            exc_type: The type of the exception that caused the context to be exited.
                      None if the context was exited without an exception.
            exc_value: The instance of the exception that caused the context to be exited.
                       None if the context was exited without an exception.
            traceback: A traceback object encoding the stack trace.
                       None if the context was exited without an exception.
        """
        wandb.finish()

        if self.is_running:
            bt.logging.debug("Stopping validator in background thread.")
            self.should_exit = True
            self.thread.join(5)
            self.is_running = False
            bt.logging.debug("Stopped")

    @staticmethod
    def _get_raw_weights(scores: np.ndarray, rankings: np.ndarray):
        """
        Gets the raw weights based on scores/rankings.

        The top `num_weights_cap` miners receive a weight of `(1/2)^i` where `i` is the rank of the miner.
        If there are more than `num_weights_cap` active miners, the weight distribution is linear from the `num_weights_cap`th miner to the last active miner.
        """

        assert len(scores) == len(
            rankings
        ), "scores and rankings must be the same length"

        if not isinstance(scores, np.ndarray):
            bt.logging.warning(
                f"scores is not a numpy array, found {type(scores)}, converting to numpy array"
            )
            scores = np.array(scores)

        if not isinstance(rankings, np.ndarray):
            bt.logging.warning(
                f"rankings is not a numpy array, found {type(rankings)}, converting to numpy array"
            )
            rankings = np.array(rankings)

        bt.logging.debug(f"scores len: {len(scores)}, rankings len: {len(rankings)}")

        num_weights_cap = 7

        # initialize raw weights to 0
        n = len(scores)
        raw_weights = np.zeros(n)

        # assign weights to top `num_weights_cap` miners
        i = 0
        for uid in rankings:
            if i >= num_weights_cap:
                break
            if np.isinf(scores[uid]):
                continue
            raw_weights[uid] = (1 / 2) ** i  # (1/2)^i where i is the rank (0-indexed)
            i += 1

        # num active miners is number of uids with finite scores
        num_active_miners = np.sum(np.isfinite(scores))

        bt.logging.debug(f"num_active_miners: {num_active_miners}")

        # only use linear distro if there are more than num_weights_cap active miners,
        # and we are not at the last active miner
        if (
            i >= num_weights_cap
            and i < num_active_miners
            and scores[rankings[i]] != np.inf
        ):
            # calculate the weight that would be given to place `num_weights_cap` (or the last place if fewer than `num_weights_cap`)
            last_top_weight = (1 / 2) ** (min(num_weights_cap, i))

            left = i
            right = num_active_miners

            # first constraint, integration from left to right should be equal to `last_top_weight`
            m_1 = (right**2 / 2) - (left**2 / 2)
            b_1 = right - left
            r_1 = last_top_weight

            # second constraint, y = 0 at right point
            m_2 = right
            b_2 = 1
            r_2 = 0

            matrix = np.array([[m_1, b_1, r_1], [m_2, b_2, r_2]])

            bt.logging.debug(f"matrix: {matrix}")

            # Solve for m and b
            matrix_rref = sp.Matrix(matrix).rref()
            bt.logging.debug(f"matrix_rref: {matrix_rref}")

            true_m = matrix_rref[0][2]
            true_b = matrix_rref[0][5]

            # linear function that assigns weights to miners
            def f(x: int):
                return max(0, true_m * x + true_b)

            bt.logging.debug(f"f({left}) = {f(left)}, f({right}) = {f(right)}")

            total = 0

            # assign weights to remaining miners
            for rank in range(left, min(right, n)):
                uid = rankings[rank]

                total += f(rank)
                if np.isinf(scores[uid]):
                    break
                raw_weights[uid] = f(rank)

            bt.logging.debug(
                f"last_top_weight = {last_top_weight}, linear fn sum = {total}"
            )

        return raw_weights
    
    def set_weights_on_chain(self, uint_uids: List[int], uint_weights: List[int]):
        result, msg = self.subtensor.set_weights(
            wallet=self.wallet,
            netuid=self.config.netuid,
            uids=uint_uids,
            weights=uint_weights,
            wait_for_finalization=False,
            wait_for_inclusion=True,
            version_key=self.spec_version,
        )
        return result, msg


    def set_weights(self: "BaseValidatorNeuron"):
        """
        Sets the validator weights to the metagraph hotkeys based on the scores it has received from the miners. The weights determine the trust and incentive level the validator assigns to miner nodes on the network.
        """

        bt.logging.debug("setting weights")

        if np.isnan(self.scores).any():
            bt.logging.warning(
                f"Scores contain NaN values. This may be due to a lack of responses from miners, or a bug in your reward functions."
            )

        bt.logging.debug(f"self.scores = {self.scores}")

        if len(self.scores) != len(self.rankings):
            bt.logging.warning(
                f"scores and rankings are different lengths, adjusting rankings to match scores"
            )
            self.rankings = np.argsort(self.scores)

        raw_weights = self._get_raw_weights(self.scores, self.rankings)

        bt.logging.debug("raw_weights", raw_weights)
        bt.logging.debug("raw_weight_uids", str(self.metagraph.uids.tolist()))
        # Process the raw weights to final_weights via subtensor limitations.
        (
            processed_weight_uids,
            processed_weights,
        ) = chunking.base.utils.process_weights_for_netuid(
            uids=self.metagraph.uids,
            weights=raw_weights,
            netuid=self.config.netuid,
            subtensor=self.subtensor,
            metagraph=self.metagraph,
            skip_exclude=True,
        )
        bt.logging.debug("processed_weights", processed_weights)
        bt.logging.debug("processed_weight_uids", processed_weight_uids)

        # Convert to uint16 weights and uids.
        (
            uint_uids,
            uint_weights,
        ) = bt.utils.weight_utils.convert_weights_and_uids_for_emit(
            uids=processed_weight_uids, weights=processed_weights
        )
        bt.logging.debug("uint_weights", uint_weights)
        bt.logging.debug("uint_uids", uint_uids)

        # log the weights that would be set on chain
        wandb_data = {"weights": {}}
        for uid, weight in zip(uint_uids, uint_weights):
            wandb_data["weights"][str(uid)] = weight
        wandb.log(wandb_data)

        if self.config.neuron.skip_set_weights_extrinsic:
            bt.logging.warning("Skipping set_weights extrinsic call.")
            return

        try:
            result, msg = self.set_weights_on_chain(uint_uids, uint_weights)
            if result is True:
                bt.logging.success(f"set_weights extrinsic submitted successfully!: {msg}")
            else:
                bt.logging.error(f"set_weights failed: {msg}")
        except Exception as e:
            bt.logging.error(f"Error setting weights: {e}")
            traceback.print_exc()

    def resync_metagraph(self):
        """Resyncs the metagraph and updates the hotkeys and moving averages based on the new metagraph."""
        bt.logging.info("resync_metagraph()")

        # Copies state of metagraph before syncing.
        previous_metagraph = copy.deepcopy(self.metagraph)

        success = super().resync_metagraph()

        if not success:
            bt.logging.error("Metagraph sync failed, skipping this step.")
            return

        # Check if the metagraph axon info has changed.
        # if previous_metagraph.axons == self.metagraph.axons:
        #     bt.logging.debug("metagraph axons are the same, nothing to update")
        #     return

        bt.logging.info("Metagraph updated, re-syncing hotkeys")

        # Reset scores for all hotkeys that have been replaced
        for uid, hotkey in enumerate(self.hotkeys):
            if hotkey != self.metagraph.hotkeys[uid]:
                self.scores[uid] = np.inf

        # Check to see if the metagraph has changed size.
        # If so, we need to add new hotkeys and scores
        if len(self.hotkeys) < len(self.metagraph.hotkeys):
            cur_scores = self.scores
            placeholder_scores = np.full((self.metagraph.n), np.inf).astype(np.float64)

            placeholder_scores[: len(cur_scores)] = cur_scores

            self.scores = placeholder_scores
            bt.logging.debug(f"Added new hotkeys, new scores: {self.scores}")

        # Update the hotkeys.
        self.hotkeys = copy.deepcopy(self.metagraph.hotkeys)

    def update_scores(
        self,
        wandb_data: dict,
        ranks: np.ndarray,
        uids: List[int],
        task_type: Literal["organic", "synthetic"],
        alpha: float,
    ):
        """
        Updates `self.scores` and `self.rankings` for the miners that were part of a specific tournament round.

        `self.scores` is the exponential moving average rank of the miners.
        `self.rankings` is the sorted list of uids based on the scores (rank moving average).

        Args:
            wandb_data (dict): Dictionary to store data for wandb logging.
            ranks (np.ndarray): Array of ranks for the miners, length of num miners in tournament round.
            uids (List[int]): List of uids for the miners, length of num miners in tournament round.
            task_type (Literal["organic", "synthetic"]): Type of task that the miners were part of.
            alpha (float): Exponential moving average factor.
        """
        self.scores = self.scores.astype(np.float64)
        # Check if rewards contains NaN values.
        if np.isnan(ranks).any():
            bt.logging.warning(f"NaN values detected in rewards: {ranks}")
            # Replace any NaN values in rewards with inf.
            ranks = np.nan_to_num(ranks, nan=np.inf)

        if isinstance(uids, np.ndarray):
            uids_array = uids.copy()
        else:
            uids_array = np.array(uids)

        # Update scores with rewards produced by this step.
<<<<<<< HEAD
        with self.lock:
            bt.logging.debug(f"Previous scores: {self.scores}, ranks: {ranks}, uids: {uids_array}")            
            
            for rank, uid in zip(ranks, uids_array):
                if np.isinf(rank):
                    continue

                # initialize score if it is np.inf
                if np.isinf(self.scores[uid]):
                    self.scores[uid] = alpha * rank + (1 - alpha) * floor(np.sum(np.isfinite(self.scores)) / 2)
                elif self.scores[uid] < 0:
                    self.scores[uid] = np.inf
                else:            
                    self.scores[uid] = alpha * rank + (1 - alpha) * self.scores[uid]                

            bt.logging.debug(f"Updated moving avg scores: {self.scores}")                
            
            self.rankings = np.argsort(self.scores)
=======
        bt.logging.debug(
            f"Previous scores: {self.scores}, ranks: {ranks}, uids: {uids_array}"
        )

        # update scores with rewards based on new rankings within miner group that was queried in the tournament round
        for rank, uid in zip(ranks, uids_array):
            if np.isinf(rank):
                continue

            # initialize score if it is np.inf
            if np.isinf(self.scores[uid]):
                self.scores[uid] = alpha * rank + (1 - alpha) * floor(
                    np.sum(np.isfinite(self.scores)) / 2
                )
            elif self.scores[uid] < 0:
                self.scores[uid] = np.inf
            else:
                self.scores[uid] = alpha * rank + (1 - alpha) * self.scores[uid]

        bt.logging.debug(f"Updated moving avg scores: {self.scores}")

        # update rankings based on new scores (moving avg rankings)
        self.rankings = np.argsort(self.scores)
>>>>>>> 8a614f80

        # log scores and rankings and other data to wandb for synthetic queries
        if task_type == "synthetic":
            for uid in uids_array:
                # wandb_data["all_rankings"][str(uid)] = list(self.rankings).index(uid)
                wandb_data["group"]["scores"][str(uid)] = self.scores[uid]

            for uid in range(len(self.scores)):
                wandb_data["all"]["scores"][str(uid)] = self.scores[uid]

            for rank in range(len(self.rankings)):
                uid = self.rankings[rank]
                wandb_data["all"]["rankings"][str(uid)] = rank

            # bt.logging.debug(f"Logging wandb_data: {wandb_data}")
            bt.logging.info("Logging wandb_data")
            wandb.log(wandb_data)

        bt.logging.debug(f"Updated rankings: {self.rankings}")

    def save_state(self):
        """Saves the state of the validator to a file."""
        bt.logging.info("Saving validator state.")

        # Save the state of the validator to file.
        np.savez(
            self.config.neuron.full_path + "/state.npz",
            step=self.step,
            scores=self.scores,
            rankings=self.rankings,
            articles=self.articles,
            hotkeys=self.hotkeys,
        )

        bt.logging.info(f"Saved validator state.")
        bt.logging.debug(
            f"Saved state for {len(self.hotkeys)} hotkeys, saved {len(self.articles)} articles"
        )

    def load_state(self):
        """Loads the state of the validator from a file."""
        bt.logging.info("Loading validator state.")
        if not os.path.exists(self.config.neuron.full_path + "/state.npz"):
            return

        # Load the state of the validator from file.
        state = np.load(self.config.neuron.full_path + "/state.npz")
        self.step = state["step"]
        self.scores = state["scores"]
        self.hotkeys = state["hotkeys"]
        self.rankings = state["rankings"]
        self.articles = state["articles"]

        bt.logging.info(f"Loaded validator state.")
        bt.logging.debug(
            f"Loaded state: Step: {self.step}, Scores: {self.scores}, Hotkeys: {self.hotkeys}, rankings: {self.rankings}, {len(self.articles)} articles"
        )

    def sync_articles(self):
        try:
            bt.logging.debug(f"syncing articles")
            articles = []
            response = requests.get(
                "https://en.wikipedia.org/w/api.php",
                params={
                    "action": "query",
                    "format": "json",
                    "list": "categorymembers",
                    "cmpageid": "8966941",
                    "cmprop": "ids",
                    "cmlimit": "max",
                },
            ).json()

            articles.extend(
                [page["pageid"] for page in response["query"]["categorymembers"]]
            )
            continuation = response.get("continue")
            while continuation is not None:
                response = requests.get(
                    "https://en.wikipedia.org/w/api.php",
                    params={
                        "action": "query",
                        "format": "json",
                        "list": "categorymembers",
                        "cmpageid": "8966941",
                        "cmprop": "ids",
                        "cmlimit": "max",
                        "cmcontinue": continuation.get("cmcontinue"),
                    },
                ).json()
                continuation = response.get("continue")
                articles.extend(
                    [page["pageid"] for page in response["query"]["categorymembers"]]
                )
            self.articles = articles
            bt.logging.debug(f"synced articles!")
        except Exception as e:
            bt.logging.error(f"Error syncing articles: {e}")
            traceback.print_exc()<|MERGE_RESOLUTION|>--- conflicted
+++ resolved
@@ -676,7 +676,6 @@
             uids_array = np.array(uids)
 
         # Update scores with rewards produced by this step.
-<<<<<<< HEAD
         with self.lock:
             bt.logging.debug(f"Previous scores: {self.scores}, ranks: {ranks}, uids: {uids_array}")            
             
@@ -695,31 +694,6 @@
             bt.logging.debug(f"Updated moving avg scores: {self.scores}")                
             
             self.rankings = np.argsort(self.scores)
-=======
-        bt.logging.debug(
-            f"Previous scores: {self.scores}, ranks: {ranks}, uids: {uids_array}"
-        )
-
-        # update scores with rewards based on new rankings within miner group that was queried in the tournament round
-        for rank, uid in zip(ranks, uids_array):
-            if np.isinf(rank):
-                continue
-
-            # initialize score if it is np.inf
-            if np.isinf(self.scores[uid]):
-                self.scores[uid] = alpha * rank + (1 - alpha) * floor(
-                    np.sum(np.isfinite(self.scores)) / 2
-                )
-            elif self.scores[uid] < 0:
-                self.scores[uid] = np.inf
-            else:
-                self.scores[uid] = alpha * rank + (1 - alpha) * self.scores[uid]
-
-        bt.logging.debug(f"Updated moving avg scores: {self.scores}")
-
-        # update rankings based on new scores (moving avg rankings)
-        self.rankings = np.argsort(self.scores)
->>>>>>> 8a614f80
 
         # log scores and rankings and other data to wandb for synthetic queries
         if task_type == "synthetic":
