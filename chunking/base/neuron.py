--- conflicted
+++ resolved
@@ -67,17 +67,10 @@
 
         bittensor_version = bt.__version__
 
-<<<<<<< HEAD
         # this is for handling setting up logging configuration for older bittensor versions.
         if packaging_version.parse(bittensor_version) < packaging_version.parse(
             "7.1.2"
         ):
-=======
-        if packaging_version.parse(bittensor_version) < packaging_version.parse(
-            "7.1.2"
-        ):
-
->>>>>>> da927004
             logging_config = self.config.logging
             # manually set logging config
             if logging_config.logging_dir and logging_config.record_log:
@@ -92,11 +85,7 @@
 
             bt.logging.set_config(config=self.config.logging)
 
-<<<<<<< HEAD
         # No GPU is necessary for chunking, though miners can always make a custom impl to use a gpu if they'd like.
-=======
-        # If a gpu is required, set the device to cuda:N (e.g. cuda:0)
->>>>>>> da927004
         self.device = "cpu"  # self.config.neuron.device
 
         # Log the configuration for reference.
